/*
 * Copyright (C) 2015 hops.io.
 *
 * Licensed under the Apache License, Version 2.0 (the "License");
 * you may not use this file except in compliance with the License.
 * You may obtain a copy of the License at
 *
 *      http://www.apache.org/licenses/LICENSE-2.0
 *
 * Unless required by applicable law or agreed to in writing, software
 * distributed under the License is distributed on an "AS IS" BASIS,
 * WITHOUT WARRANTIES OR CONDITIONS OF ANY KIND, either express or implied.
 * See the License for the specific language governing permissions and
 * limitations under the License.
 */
package org.apache.hadoop.hdfs.server.namenode;

import com.google.common.annotations.VisibleForTesting;
import com.google.common.collect.HashMultimap;
import com.google.common.collect.Multimaps;
import com.google.common.collect.SetMultimap;
import io.hops.common.INodeUtil;
import io.hops.exception.StorageException;
import io.hops.exception.TransactionContextException;
import io.hops.leader_election.node.ActiveNode;
import io.hops.metadata.HdfsStorageFactory;
import io.hops.metadata.hdfs.dal.INodeAttributesDataAccess;
import io.hops.metadata.hdfs.dal.INodeDataAccess;
import io.hops.metadata.hdfs.entity.MetadataLogEntry;
import io.hops.metadata.hdfs.entity.ProjectedINode;
import io.hops.transaction.handler.HDFSOperationType;
import io.hops.transaction.handler.LightWeightRequestHandler;
import io.hops.transaction.lock.SubtreeLockHelper;
import io.hops.transaction.lock.SubtreeLockedException;
import org.apache.commons.logging.Log;
import org.apache.commons.logging.LogFactory;
import org.apache.hadoop.fs.permission.FsAction;
import org.apache.hadoop.hdfs.protocol.UnresolvedPathException;
import org.apache.hadoop.io.DataOutputBuffer;
import org.apache.hadoop.security.AccessControlException;

import java.io.IOException;
import java.util.ArrayList;
import java.util.Collection;
import java.util.Collections;
import java.util.LinkedList;
import java.util.List;
import java.util.concurrent.ConcurrentHashMap;
import java.util.concurrent.ExecutionException;
import java.util.concurrent.Future;
import java.util.concurrent.atomic.AtomicLong;

@VisibleForTesting
abstract class AbstractFileTree {
  public static final Log LOG = LogFactory.getLog(AbstractFileTree.class);

  private final FSNamesystem namesystem;
  private final int subtreeRootId;
  private final List<Future> activeCollectors = new ArrayList<Future>();
  private final FsAction subAccess;
  private volatile IOException exception;

  public static class BuildingUpFileTreeFailedException extends IOException {

    public BuildingUpFileTreeFailedException() {
    }

    public BuildingUpFileTreeFailedException(String message) {
      super(message);
    }

    public BuildingUpFileTreeFailedException(String message, Throwable cause) {
      super(message, cause);
    }

    public BuildingUpFileTreeFailedException(Throwable cause) {
      super(cause);
    }
  }

  private class ChildCollector implements Runnable {
    private final int parentId;
    private final int level;
    private boolean quotaEnabledBranch;

    private ChildCollector(int parentId, int level,
        boolean quotaEnabledBranch) {
      this.parentId = parentId;
      this.level = level;
      this.quotaEnabledBranch = quotaEnabledBranch;
    }

    @Override
    public void run() {
      LightWeightRequestHandler handler =
          new LightWeightRequestHandler(HDFSOperationType.GET_CHILD_INODES) {
            @Override
            public Object performTask() throws StorageException, IOException {
              INodeDataAccess<INode> dataAccess =
                  (INodeDataAccess) HdfsStorageFactory
                      .getDataAccess(INodeDataAccess.class);
<<<<<<< HEAD

                //START ROOT_LEVEL_SNAPSHOT
             /*
               * The semantics of space calculations after taking snapshot are
               * Consider /A/B/C and /A/D/C
               * 1. If we B is deleted, then the subtree under B is included in NSQuota and DSQuota for /(Root) and A.
               * 2. If C is moved to D,i.e, by overwriting the file C. Then C is included in NSQuota, DSQuota of {/,A,D}.
               *  2.1 The NSQuota of B is decreased by 1 and DSQuota is decreased by the size of C.
               *  2.2 The NSQUota of D is increased by 1 and DAQuota is increased by the size of C.
               *  2.3 Similary if C is directory(over-writing an non-empty directory is not allowed), then
               *     2.3.1 The NSQuota of B is decreased by NSQuota of C and DSQuota of B is decreased by the size(DSQuota) of subtree at C.
               *     2.3.2 The NSQUota of D is increased by NSQuota of C and DAQuota is increased by the the size(DSQuota) of subtree at C.
               */

                //END ROOT_LELEVL_SNAPSHOT
                List<ProjectedINode> children;
                if(namesystem.isSnapshotAtRootTaken()&&(AbstractFileTree.this instanceof CountingFileTree)){
                    children = dataAccess.findInodesByParentIdForSubTreeOpsWithReadLockIncludeDeletes(parentId);
                }else{
                    children= dataAccess
                            .findInodesForSubtreeOperationsWithReadLock(parentId);
                }


=======
              List<ProjectedINode> children = dataAccess
                  .findInodesForSubtreeOperationsWithWriteLock(parentId);
>>>>>>> ecf29fcc
              for (ProjectedINode child : children) {
                if (namesystem.isPermissionEnabled() && subAccess != null) {
                  checkAccess(child, subAccess);
                }
                addChildNode(level, child, quotaEnabledBranch);
              }

              if (exception != null) {
                return null;
              }

              for (ProjectedINode inode : children) {
                List<ActiveNode> activeNamenodes = namesystem.getNameNode().
                    getActiveNameNodes().getActiveNodes();
                if (SubtreeLockHelper.isSubtreeLocked(inode.isSubtreeLocked(),
                    inode.getSubtreeLockOwner(), activeNamenodes)) {
                  exception = new SubtreeLockedException(inode.getName(),
                      activeNamenodes);
                  return null;
                }
                if (inode.isDirectory()) {
                  synchronized (activeCollectors) {
                    collectChildren(inode.getId(), level + 1,
                        inode.isDirWithQuota());
                  }
                }
              }
              return null;
            }
          };

      try {
        handler.handle(this);
      } catch (IOException e) {
        setExceptionIfNull(e);
      }
    }
  }

  public AbstractFileTree(FSNamesystem namesystem, int subtreeRootId) {
    this(namesystem, subtreeRootId, null);
  }

  public AbstractFileTree(FSNamesystem namesystem, int subtreeRootId,
      FsAction subAccess) {
    this.namesystem = namesystem;
    this.subtreeRootId = subtreeRootId;
    this.subAccess = subAccess;
  }

  private void checkAccess(INode node, FsAction action)
      throws AccessControlException {
    FSPermissionChecker pc = namesystem.getPermissionChecker();
    if (!pc.isSuperUser() && node.isDirectory()) {
      pc.check(node, action);
    }
  }

  private void checkAccess(ProjectedINode node, FsAction action)
      throws IOException {
    FSPermissionChecker pc = namesystem.getPermissionChecker();
    if (!pc.isSuperUser() && node.isDirectory()) {
      pc.check(node, action);
    }
  }

  public int getSubtreeRootId() {
    return subtreeRootId;
  }

  public void buildUp() throws IOException {
    INode subtreeRoot = readSubtreeRoot();
    if (subtreeRoot.isDirectory() == false) {
      return;
    }

    boolean quotaEnabled =
        subtreeRoot instanceof INodeDirectoryWithQuota ? true : false;
    collectChildren(subtreeRootId, 2, quotaEnabled);
    while (true) {
      Future future;
      synchronized (activeCollectors) {
        if (activeCollectors.size() == 0) {
          break;
        }
        future = activeCollectors.remove(0);
      }
      try {
        future.get();
      } catch (InterruptedException e) {
        LOG.info("FileTree builder was interrupted");
        throw new BuildingUpFileTreeFailedException(
            "Building the up the file tree was interrupted.");
      } catch (ExecutionException e) {
        if (e.getCause() instanceof RuntimeException) {
          throw new RuntimeException(e.getCause());
        } else {
          // This should not happen as it is a Runnable
          LOG.warn(
              "FileTree.buildUp received an unexpected execution exception",
              e);
        }
      }
    }
    if (exception != null) {
      throw exception;
    }
  }

  protected synchronized void setExceptionIfNull(IOException e) {
    if (exception == null) {
      exception = e;
    }
  }

  protected abstract void addSubtreeRoot(ProjectedINode node);

  protected abstract void addChildNode(int level, ProjectedINode node,
      boolean quotaEnabledBranch);

  private INode readSubtreeRoot() throws IOException {
    return (INode) new LightWeightRequestHandler(
        HDFSOperationType.GET_SUBTREE_ROOT) {
      @Override
      public Object performTask() throws StorageException, IOException {
        INodeDataAccess<INode> dataAccess =
            (INodeDataAccess) HdfsStorageFactory
                .getDataAccess(INodeDataAccess.class);
        // No need to acquire a lock as the locking flag was already set
        INode subtreeRoot = dataAccess.indexScanfindInodeById(subtreeRootId);
        if (subtreeRoot == null) {
          throw new BuildingUpFileTreeFailedException(
              "Subtree root does not exist");
        }

        if (namesystem.isPermissionEnabled() && subAccess != null) {
          checkAccess(subtreeRoot, subAccess);
        }

        DataOutputBuffer permissions = new DataOutputBuffer();
        subtreeRoot.getPermissionStatus().write(permissions);
        long size = 0;
        if(subtreeRoot.isFile()){
            size = ((INodeFile)subtreeRoot).getSize();
        }

        addSubtreeRoot(
            new ProjectedINode(subtreeRoot.getId(), subtreeRoot.getParentId(),
                subtreeRoot.getLocalName(), permissions.getData(),
                subtreeRoot instanceof INodeFile ?
                    ((INodeFile) subtreeRoot).getHeader() : 0,
                subtreeRoot.isSymlink(),
                subtreeRoot instanceof INodeDirectoryWithQuota ? true : false,
                subtreeRoot.isUnderConstruction(),
                subtreeRoot.isSubtreeLocked(),
<<<<<<< HEAD
                subtreeRoot.getSubtreeLockOwner(),subtreeRoot.getStatus(),subtreeRoot.getIsDeleted()));
=======
                subtreeRoot.getSubtreeLockOwner(),size));
>>>>>>> ecf29fcc
        return subtreeRoot;
      }
    }.handle(this);
  }

  private void collectChildren(int parentId, int level,
      boolean quotaEnabledBranch) {
    activeCollectors.add(namesystem.getSubtreeOperationsExecutor().
        submit(new ChildCollector(parentId, level, quotaEnabledBranch)));
  }

  /**
   * This method id for testing only! Do not rely on it.
   *
   * @param path
   *     The path of the subtree
   * @return A FileTree instance reprecenting the path
   * @throws io.hops.exception.StorageException
   * @throws org.apache.hadoop.hdfs.protocol.UnresolvedPathException
   */
  @VisibleForTesting
  static CountingFileTree createCountingFileTreeFromPath(FSNamesystem namesystem,
      String path) throws StorageException, UnresolvedPathException,
      TransactionContextException {
    LinkedList<INode> nodes = new LinkedList<INode>();
    boolean[] fullyResovled = new boolean[1];
    INodeUtil.resolvePathWithNoTransaction(path, false, nodes, fullyResovled);
    return new CountingFileTree(namesystem, nodes.getLast().getId());
  }

  @VisibleForTesting
  static class CountingFileTree extends AbstractFileTree {
    private final AtomicLong fileCount = new AtomicLong(0);
    private final AtomicLong directoryCount = new AtomicLong(0);
    private final AtomicLong diskspaceCount = new AtomicLong(0);
    private final AtomicLong fileSizeSummary = new AtomicLong(0);

    public CountingFileTree(FSNamesystem namesystem, int subtreeRootId) {
      this(namesystem, subtreeRootId, null);
    }

    public CountingFileTree(FSNamesystem namesystem, int subtreeRootId,
        FsAction subAccess) {
      super(namesystem, subtreeRootId, subAccess);
    }

    @Override
    protected void addSubtreeRoot(ProjectedINode node) {
      addNode(node);
    }

    @Override
    protected void addChildNode(int level, ProjectedINode node,
        boolean quotaEnabledBranch) {
      addNode(node);
    }

    protected void addNode(final ProjectedINode node) {
      if (node.isDirectory()) {
        directoryCount.addAndGet(1);
      } else if (node.isSymlink()) {
        fileCount.addAndGet(1);
      } else {
        fileCount.addAndGet(1);
        diskspaceCount.addAndGet(node.getFileSize()*INodeFile.extractBlockReplication(node.getHeader()));
        fileSizeSummary.addAndGet(node.getFileSize());
      }
    }

    long getNamespaceCount() {
      return directoryCount.get() + fileCount.get();
    }

    long getDiskspaceCount() {
      return diskspaceCount.get();
    }

    long getFileSizeSummary() {
      return fileSizeSummary.get();
    }

    public long getFileCount() {
      return fileCount.get();
    }

    public long getDirectoryCount() {
      return directoryCount.get();
    }
  }

  @VisibleForTesting
  static class QuotaCountingFileTree extends AbstractFileTree {
    private final AtomicLong namespaceCount = new AtomicLong(0);
    private final AtomicLong diskspaceCount = new AtomicLong(0);

    public QuotaCountingFileTree(FSNamesystem namesystem, int subtreeRootId) {
      super(namesystem, subtreeRootId);
    }

    public QuotaCountingFileTree(FSNamesystem namesystem, int subtreeRootId,
        FsAction subAccess) {
      super(namesystem, subtreeRootId, subAccess);
    }

    @Override
    protected void addSubtreeRoot(ProjectedINode node) {
      addNode(node);
    }

    @Override
    protected void addChildNode(int level, ProjectedINode node,
        boolean quotaEnabledBranch) {
      if (!quotaEnabledBranch) {
        addNode(node);
      }
    }

    protected void addNode(final ProjectedINode node) {
      if (node.isDirWithQuota()) {
        LightWeightRequestHandler handler = new LightWeightRequestHandler(
            HDFSOperationType.GET_SUBTREE_ATTRIBUTES) {
          @Override
          public Object performTask() throws StorageException, IOException {
            INodeAttributesDataAccess<INodeAttributes> dataAccess =
                (INodeAttributesDataAccess) HdfsStorageFactory
                    .getDataAccess(INodeAttributesDataAccess.class);
            INodeAttributes attributes =
                dataAccess.findAttributesByPk(node.getId());
            namespaceCount.addAndGet(attributes.getNsCount());
            diskspaceCount.addAndGet(attributes.getDiskspace());
            return null;
          }
        };

        try {
          handler.handle();
        } catch (IOException e) {
          setExceptionIfNull(e);
        }
      } else {
        namespaceCount.addAndGet(1);
        if (!node.isDirectory() && !node.isSymlink()) {
          diskspaceCount.addAndGet(node.getFileSize()* INodeFile.extractBlockReplication(node.getHeader()));
        }
      }
    }

    long getNamespaceCount() {
      return namespaceCount.get();
    }

    long getDiskspaceCount() {
      return diskspaceCount.get();
    }
  }

  static class LoggingQuotaCountingFileTree extends QuotaCountingFileTree {
    private LinkedList<MetadataLogEntry> metadataLogEntries =
        new LinkedList<MetadataLogEntry>();
    private final INode srcDataset;
    private final INode dstDataset;
    public LoggingQuotaCountingFileTree(
        FSNamesystem namesystem, int subtreeRootId, INode srcDataset,
        INode dstDataset) {
      super(namesystem, subtreeRootId);
      this.srcDataset = srcDataset;
      this.dstDataset = dstDataset;
    }

    public LoggingQuotaCountingFileTree(
        FSNamesystem namesystem, int subtreeRootId,
        FsAction subAccess, INode srcDataset,
        INode dstDataset) {
      super(namesystem, subtreeRootId, subAccess);
      this.srcDataset = srcDataset;
      this.dstDataset = dstDataset;
    }

    @Override
    protected void addChildNode(int level, ProjectedINode node,
        boolean quotaEnabledBranch) {
      if (srcDataset != null) {
        metadataLogEntries.add(new MetadataLogEntry(srcDataset.getId(),
            node.getId(), MetadataLogEntry.Operation.DELETE));
      }
      if (dstDataset != null) {
        metadataLogEntries.add(new MetadataLogEntry(dstDataset.getId(),
            node.getId(), MetadataLogEntry.Operation.ADD));
      }
      super.addChildNode(level, node, quotaEnabledBranch);
    }

    public Collection<MetadataLogEntry> getMetadataLogEntries() {
      return metadataLogEntries;
    }
  }

  @VisibleForTesting
  static class FileTree extends AbstractFileTree {
    public static final int ROOT_LEVEL = 1;

    private final SetMultimap<Integer, ProjectedINode> inodesByParent;
    private final SetMultimap<Integer, ProjectedINode> inodesByLevel;
    private final ConcurrentHashMap<Integer, ProjectedINode> inodesById =
        new ConcurrentHashMap<Integer, ProjectedINode>();

    public FileTree(FSNamesystem namesystem, int subtreeRootId) {
      this(namesystem, subtreeRootId, null);
    }

    public FileTree(FSNamesystem namesystem, int subtreeRootId,
        FsAction subAccess) {
      super(namesystem, subtreeRootId, subAccess);
      HashMultimap<Integer, ProjectedINode> parentMap = HashMultimap.create();
      inodesByParent = Multimaps.synchronizedSetMultimap(parentMap);
      HashMultimap<Integer, ProjectedINode> levelMap = HashMultimap.create();
      inodesByLevel = Multimaps.synchronizedSetMultimap(levelMap);
    }

    @Override
    protected void addSubtreeRoot(ProjectedINode node) {
      inodesByLevel.put(ROOT_LEVEL, node);
      inodesById.put(node.getId(), node);
    }

    @Override
    protected void addChildNode(int level, ProjectedINode node,
        boolean quotaEnabledBranch) {
      inodesByParent.put(node.getParentId(), node);
      inodesByLevel.put(level, node);
      inodesById.put(node.getId(), node);
    }

    public Collection<ProjectedINode> getAll() {
      return inodesByLevel.values();
    }

    public Collection<ProjectedINode> getAllChildren() {
      return inodesByParent.values();
    }

    public ProjectedINode getSubtreeRoot() {
      return inodesByLevel.get(ROOT_LEVEL).iterator().next();
    }

    public int getHeight() {
      return inodesByLevel.keySet().size();
    }

    public Collection<ProjectedINode> getChildren(int inodeId) {
      return inodesByParent.get(inodeId);
    }

    public Collection<ProjectedINode> getInodesByLevel(int level) {
      return inodesByLevel.get(level);
    }

    public ProjectedINode getInodeById(int id) {
      return inodesById.get(id);
    }

    public boolean isNonEmptyDirectory() {
      return getSubtreeRoot().isDirectory() &&
          !getChildren(getSubtreeRoot().getId()).isEmpty();
    }

    public String createAbsolutePath(String subtreeRootPath,
        ProjectedINode inode) {
      StringBuilder builder = new StringBuilder();
      while (inode.equals(getSubtreeRoot()) == false) {
        builder.insert(0, inode.getName());
        builder.insert(0, "/");
        inode = getInodeById(inode.getParentId());
      }
      builder.insert(0, subtreeRootPath);
      return builder.toString();
    }
  }

  static class IdCollectingCountingFileTree extends CountingFileTree {
    private LinkedList<Integer> ids = new LinkedList<Integer>();
    private List<Integer> synchronizedList = Collections.synchronizedList(ids);

    public IdCollectingCountingFileTree(FSNamesystem namesystem, int subtreeRootId) {
      super(namesystem, subtreeRootId);
    }

    public IdCollectingCountingFileTree(FSNamesystem namesystem,
        int subtreeRootId, FsAction subAccess) {
      super(namesystem, subtreeRootId, subAccess);
    }

    @Override
    protected void addSubtreeRoot(ProjectedINode node) {
      synchronizedList.add(node.getId());
      super.addSubtreeRoot(node);
    }

    @Override
    protected void addChildNode(int level, ProjectedINode node,
        boolean quotaEnabledBranch) {
      synchronizedList.add(node.getId());
      super.addChildNode(level, node, quotaEnabledBranch);
    }

    /**
     * @return A list that guarantees to includes parents before their children.
     */
    public LinkedList<Integer> getOrderedIds() {
      return ids;
    }
  }

  /**
   * This method id for testing only! Do not rely on it.
   *
   * @param path
   *     The path of the subtree
   * @return A FileTree instance reprecenting the path
   * @throws io.hops.exception.StorageException
   * @throws UnresolvedPathException
   */
  @VisibleForTesting
  static FileTree createFileTreeFromPath(FSNamesystem namesystem, String path)
      throws StorageException, UnresolvedPathException,
      TransactionContextException {
    LinkedList<INode> nodes = new LinkedList<INode>();
    boolean[] fullyResovled = new boolean[1];
    INodeUtil.resolvePathWithNoTransaction(path, false, nodes, fullyResovled);
    return new FileTree(namesystem, nodes.getLast().getId());
  }
}<|MERGE_RESOLUTION|>--- conflicted
+++ resolved
@@ -99,8 +99,6 @@
               INodeDataAccess<INode> dataAccess =
                   (INodeDataAccess) HdfsStorageFactory
                       .getDataAccess(INodeDataAccess.class);
-<<<<<<< HEAD
-
                 //START ROOT_LEVEL_SNAPSHOT
              /*
                * The semantics of space calculations after taking snapshot are
@@ -120,14 +118,9 @@
                     children = dataAccess.findInodesByParentIdForSubTreeOpsWithReadLockIncludeDeletes(parentId);
                 }else{
                     children= dataAccess
-                            .findInodesForSubtreeOperationsWithReadLock(parentId);
+                            .findInodesForSubtreeOperationsWithWriteLock(parentId);
                 }
 
-
-=======
-              List<ProjectedINode> children = dataAccess
-                  .findInodesForSubtreeOperationsWithWriteLock(parentId);
->>>>>>> ecf29fcc
               for (ProjectedINode child : children) {
                 if (namesystem.isPermissionEnabled() && subAccess != null) {
                   checkAccess(child, subAccess);
@@ -283,11 +276,7 @@
                 subtreeRoot instanceof INodeDirectoryWithQuota ? true : false,
                 subtreeRoot.isUnderConstruction(),
                 subtreeRoot.isSubtreeLocked(),
-<<<<<<< HEAD
-                subtreeRoot.getSubtreeLockOwner(),subtreeRoot.getStatus(),subtreeRoot.getIsDeleted()));
-=======
-                subtreeRoot.getSubtreeLockOwner(),size));
->>>>>>> ecf29fcc
+                subtreeRoot.getSubtreeLockOwner(),size,subtreeRoot.getIsDeleted(),subtreeRoot.getStatus()));
         return subtreeRoot;
       }
     }.handle(this);
