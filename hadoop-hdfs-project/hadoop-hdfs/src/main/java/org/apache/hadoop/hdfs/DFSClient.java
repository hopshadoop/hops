
/**
 * Licensed to the Apache Software Foundation (ASF) under one
 * or more contributor license agreements.  See the NOTICE file
 * distributed with this work for additional information
 * regarding copyright ownership.  The ASF licenses this file
 * to you under the Apache License, Version 2.0 (the
 * "License"); you may not use this file except in compliance
 * with the License.  You may obtain a copy of the License at
 *
 *     http://www.apache.org/licenses/LICENSE-2.0
 *
 * Unless required by applicable law or agreed to in writing, software
 * distributed under the License is distributed on an "AS IS" BASIS,
 * WITHOUT WARRANTIES OR CONDITIONS OF ANY KIND, either express or implied.
 * See the License for the specific language governing permissions and
 * limitations under the License.
 */
package org.apache.hadoop.hdfs;

import java.io.BufferedOutputStream;
import java.io.Closeable;
import java.io.DataInputStream;
import java.io.DataOutputStream;
import java.io.FileNotFoundException;
import java.io.IOException;
import java.io.OutputStream;
import java.net.InetAddress;
import java.net.InetSocketAddress;
import java.net.NetworkInterface;
import java.net.Socket;
import java.net.SocketException;
import java.util.Collections;
import java.util.EnumSet;
import java.util.HashMap;
import java.util.List;
import java.util.Map;

import javax.net.SocketFactory;

import org.apache.commons.logging.Log;
import org.apache.commons.logging.LogFactory;
import org.apache.hadoop.classification.InterfaceAudience;
import org.apache.hadoop.conf.Configuration;
import org.apache.hadoop.fs.BlockLocation;
import org.apache.hadoop.fs.CommonConfigurationKeysPublic;
import org.apache.hadoop.fs.ContentSummary;
import org.apache.hadoop.fs.CreateFlag;
import org.apache.hadoop.fs.FSDataInputStream;
import org.apache.hadoop.fs.FSDataOutputStream;
import org.apache.hadoop.fs.FileAlreadyExistsException;
import org.apache.hadoop.fs.FileSystem;
import org.apache.hadoop.fs.FsServerDefaults;
import org.apache.hadoop.fs.FsStatus;
import org.apache.hadoop.fs.InvalidPathException;
import org.apache.hadoop.fs.MD5MD5CRC32FileChecksum;
import org.apache.hadoop.fs.Options;
import org.apache.hadoop.fs.ParentNotDirectoryException;
import org.apache.hadoop.fs.Path;
import org.apache.hadoop.fs.UnresolvedLinkException;
import org.apache.hadoop.fs.permission.FsPermission;
import static org.apache.hadoop.hdfs.DFSConfigKeys.*;
import org.apache.hadoop.hdfs.protocol.ClientProtocol;
import org.apache.hadoop.hdfs.protocol.CorruptFileBlocks;
import org.apache.hadoop.hdfs.protocol.DSQuotaExceededException;
import org.apache.hadoop.hdfs.protocol.DatanodeInfo;
import org.apache.hadoop.hdfs.protocol.DirectoryListing;
import org.apache.hadoop.hdfs.protocol.ExtendedBlock;
import org.apache.hadoop.hdfs.protocol.HdfsConstants;
import org.apache.hadoop.hdfs.protocol.HdfsConstants.DatanodeReportType;
import org.apache.hadoop.hdfs.protocol.HdfsConstants.SafeModeAction;
import org.apache.hadoop.hdfs.protocol.HdfsConstants.UpgradeAction;
import org.apache.hadoop.hdfs.protocol.HdfsFileStatus;
import org.apache.hadoop.hdfs.protocol.HdfsProtoUtil;
import org.apache.hadoop.hdfs.protocol.LocatedBlock;
import org.apache.hadoop.hdfs.protocol.LocatedBlocks;
import org.apache.hadoop.hdfs.protocol.NSQuotaExceededException;
import org.apache.hadoop.hdfs.protocol.UnresolvedPathException;
import org.apache.hadoop.hdfs.protocol.datatransfer.Op;
import org.apache.hadoop.hdfs.protocol.datatransfer.ReplaceDatanodeOnFailure;
import org.apache.hadoop.hdfs.protocol.datatransfer.Sender;
import org.apache.hadoop.hdfs.protocol.proto.DataTransferProtos.BlockOpResponseProto;
import org.apache.hadoop.hdfs.protocol.proto.DataTransferProtos.OpBlockChecksumResponseProto;
import org.apache.hadoop.hdfs.protocol.proto.DataTransferProtos.Status;
import org.apache.hadoop.hdfs.security.token.block.BlockTokenIdentifier;
import org.apache.hadoop.hdfs.security.token.delegation.DelegationTokenIdentifier;
import org.apache.hadoop.hdfs.server.common.HdfsServerConstants;
import org.apache.hadoop.hdfs.server.common.UpgradeStatusReport;
import org.apache.hadoop.hdfs.server.namenode.NameNode;
import org.apache.hadoop.hdfs.server.namenode.SafeModeException;
import org.apache.hadoop.io.DataOutputBuffer;
import org.apache.hadoop.io.EnumSetWritable;
import org.apache.hadoop.io.IOUtils;
import org.apache.hadoop.io.MD5Hash;
import org.apache.hadoop.io.Text;
import org.apache.hadoop.ipc.Client;
import org.apache.hadoop.ipc.RPC;
import org.apache.hadoop.ipc.RemoteException;
import org.apache.hadoop.net.NetUtils;
import org.apache.hadoop.security.AccessControlException;
import org.apache.hadoop.security.SecurityUtil;
import org.apache.hadoop.security.UserGroupInformation;
import org.apache.hadoop.security.token.SecretManager.InvalidToken;
import org.apache.hadoop.security.token.Token;
import org.apache.hadoop.security.token.TokenRenewer;
import org.apache.hadoop.util.DataChecksum;
import org.apache.hadoop.util.Progressable;
import org.apache.hadoop.hdfs.security.token.block.InvalidBlockTokenException;

/********************************************************
 * DFSClient can connect to a Hadoop Filesystem and 
 * perform basic file tasks.  It uses the ClientProtocol
 * to communicate with a NameNode daemon, and connects 
 * directly to DataNodes to read/write block data.
 *
 * Hadoop DFS users should obtain an instance of 
 * DistributedFileSystem, which uses DFSClient to handle
 * filesystem tasks.
 *
 ********************************************************/
@InterfaceAudience.Private
public class DFSClient implements java.io.Closeable {
  public static final Log LOG = LogFactory.getLog(DFSClient.class);
  public static final long SERVER_DEFAULTS_VALIDITY_PERIOD = 60 * 60 * 1000L; // 1 hour
  static final int TCP_WINDOW_SIZE = 128 * 1024; // 128 KB
  final ClientProtocol namenode;
  private final InetSocketAddress nnAddress;
  final UserGroupInformation ugi;
  volatile boolean clientRunning = true;
  private volatile FsServerDefaults serverDefaults;
  private volatile long serverDefaultsLastUpdate;
  final String clientName;
  Configuration conf;
  SocketFactory socketFactory;
  final ReplaceDatanodeOnFailure dtpReplaceDatanodeOnFailure;
  final FileSystem.Statistics stats;
  final int hdfsTimeout;    // timeout value for a DFS operation.
  final LeaseRenewer leaserenewer;
  final SocketCache socketCache;
  final Conf dfsClientConf;

  /**
   * DFSClient configuration 
   */
  static class Conf {
    final int maxBlockAcquireFailures;
    final int confTime;
    final int ioBufferSize;
    final int checksumType;
    final int bytesPerChecksum;
    final int writePacketSize;
    final int socketTimeout;
    final int socketCacheCapacity;
    /** Wait time window (in msec) if BlockMissingException is caught */
    final int timeWindow;
    final int nCachedConnRetry;
    final int nBlockWriteRetry;
    final int nBlockWriteLocateFollowingRetry;
    final long defaultBlockSize;
    final long prefetchSize;
    final short defaultReplication;
    final String taskId;
    final FsPermission uMask;
    final boolean useLegacyBlockReader;

    Conf(Configuration conf) {
      maxBlockAcquireFailures = conf.getInt(
          DFS_CLIENT_MAX_BLOCK_ACQUIRE_FAILURES_KEY,
          DFS_CLIENT_MAX_BLOCK_ACQUIRE_FAILURES_DEFAULT);
      confTime = conf.getInt(DFS_DATANODE_SOCKET_WRITE_TIMEOUT_KEY,
          HdfsServerConstants.WRITE_TIMEOUT);
      ioBufferSize = conf.getInt(
          CommonConfigurationKeysPublic.IO_FILE_BUFFER_SIZE_KEY,
          CommonConfigurationKeysPublic.IO_FILE_BUFFER_SIZE_DEFAULT);
      checksumType = getChecksumType(conf);
      bytesPerChecksum = conf.getInt(DFS_BYTES_PER_CHECKSUM_KEY,
          DFS_BYTES_PER_CHECKSUM_DEFAULT);
      socketTimeout = conf.getInt(DFS_CLIENT_SOCKET_TIMEOUT_KEY,
          HdfsServerConstants.READ_TIMEOUT);
      /** dfs.write.packet.size is an internal config variable */
      writePacketSize = conf.getInt(DFS_CLIENT_WRITE_PACKET_SIZE_KEY,
          DFS_CLIENT_WRITE_PACKET_SIZE_DEFAULT);
      defaultBlockSize = conf.getLongBytes(DFS_BLOCK_SIZE_KEY,
          DFS_BLOCK_SIZE_DEFAULT);
      defaultReplication = (short) conf.getInt(
          DFS_REPLICATION_KEY, DFS_REPLICATION_DEFAULT);
      taskId = conf.get("mapreduce.task.attempt.id", "NONMAPREDUCE");
      socketCacheCapacity = conf.getInt(DFS_CLIENT_SOCKET_CACHE_CAPACITY_KEY,
          DFS_CLIENT_SOCKET_CACHE_CAPACITY_DEFAULT);
      prefetchSize = conf.getLong(DFS_CLIENT_READ_PREFETCH_SIZE_KEY,
          10 * defaultBlockSize);
      timeWindow = conf
          .getInt(DFS_CLIENT_RETRY_WINDOW_BASE, 3000);
      nCachedConnRetry = conf.getInt(DFS_CLIENT_CACHED_CONN_RETRY_KEY,
          DFS_CLIENT_CACHED_CONN_RETRY_DEFAULT);
      nBlockWriteRetry = conf.getInt(DFS_CLIENT_BLOCK_WRITE_RETRIES_KEY,
          DFS_CLIENT_BLOCK_WRITE_RETRIES_DEFAULT);
      nBlockWriteLocateFollowingRetry = conf
          .getInt(DFS_CLIENT_BLOCK_WRITE_LOCATEFOLLOWINGBLOCK_RETRIES_KEY,
              DFS_CLIENT_BLOCK_WRITE_LOCATEFOLLOWINGBLOCK_RETRIES_DEFAULT);
      uMask = FsPermission.getUMask(conf);
      useLegacyBlockReader = conf.getBoolean(
          DFS_CLIENT_USE_LEGACY_BLOCKREADER,
          DFS_CLIENT_USE_LEGACY_BLOCKREADER_DEFAULT);
    }

    private int getChecksumType(Configuration conf) {
      String checksum = conf.get(DFSConfigKeys.DFS_CHECKSUM_TYPE_KEY,
          DFSConfigKeys.DFS_CHECKSUM_TYPE_DEFAULT);
      if ("CRC32".equals(checksum)) {
        return DataChecksum.CHECKSUM_CRC32;
      } else if ("CRC32C".equals(checksum)) {
        return DataChecksum.CHECKSUM_CRC32C;
      } else if ("NULL".equals(checksum)) {
        return DataChecksum.CHECKSUM_NULL;
      } else {
        LOG.warn("Bad checksum type: " + checksum + ". Using default.");
        return DataChecksum.CHECKSUM_CRC32C;
      }
    }

    private DataChecksum createChecksum() {
      return DataChecksum.newDataChecksum(
          checksumType, bytesPerChecksum);
    }
  }
 
  Conf getConf() {
    return dfsClientConf;
  }
  
  /**
   * A map from file names to {@link DFSOutputStream} objects
   * that are currently being written by this client.
   * Note that a file can only be written by a single client.
   */
  private final Map<String, DFSOutputStream> filesBeingWritten
      = new HashMap<String, DFSOutputStream>();
  private boolean shortCircuitLocalReads;
  
  /**
   * Same as this(NameNode.getAddress(conf), conf);
   * @see #DFSClient(InetSocketAddress, Configuration)
   * @deprecated Deprecated at 0.21
   */
  @Deprecated
  public DFSClient(Configuration conf) throws IOException {
    this(NameNode.getAddress(conf), conf);
  }

  /**
   * Same as this(nameNodeAddr, conf, null);
   * @see #DFSClient(InetSocketAddress, Configuration, org.apache.hadoop.fs.FileSystem.Statistics)
   */
  public DFSClient(InetSocketAddress nameNodeAddr, Configuration conf
      ) throws IOException {
    this(nameNodeAddr, conf, null);
  }

  /**
   * Same as this(nameNodeAddr, null, conf, stats);
   * @see #DFSClient(InetSocketAddress, ClientProtocol, Configuration, org.apache.hadoop.fs.FileSystem.Statistics) 
   */
  public DFSClient(InetSocketAddress nameNodeAddr, Configuration conf,
                   FileSystem.Statistics stats)
    throws IOException {
    this(nameNodeAddr, null, conf, stats);
  }

  /** 
   * Create a new DFSClient connected to the given nameNodeAddr or rpcNamenode.
   * Exactly one of nameNodeAddr or rpcNamenode must be null.
   */
  DFSClient(InetSocketAddress nameNodeAddr, ClientProtocol rpcNamenode,
      Configuration conf, FileSystem.Statistics stats)
    throws IOException {
    // Copy only the required DFSClient configuration
    this.dfsClientConf = new Conf(conf);
    this.conf = conf;
    this.stats = stats;
    this.nnAddress = nameNodeAddr;
    this.socketFactory = NetUtils.getSocketFactory(conf, ClientProtocol.class);
    this.dtpReplaceDatanodeOnFailure = ReplaceDatanodeOnFailure.get(conf);

    // The hdfsTimeout is currently the same as the ipc timeout 
    this.hdfsTimeout = Client.getTimeout(conf);
    this.ugi = UserGroupInformation.getCurrentUser();
    final String authority = nameNodeAddr == null? "null":
        nameNodeAddr.getHostName() + ":" + nameNodeAddr.getPort();
    this.leaserenewer = LeaseRenewer.getInstance(authority, ugi, this);
    this.clientName = leaserenewer.getClientName(dfsClientConf.taskId);
    this.socketCache = new SocketCache(dfsClientConf.socketCacheCapacity);
    if (nameNodeAddr != null && rpcNamenode == null) {
      this.namenode = DFSUtil.createNamenode(nameNodeAddr, conf, ugi);
    } else if (nameNodeAddr == null && rpcNamenode != null) {
      //This case is used for testing.
      this.namenode = rpcNamenode;
    } else {
      throw new IllegalArgumentException(
          "Expecting exactly one of nameNodeAddr and rpcNamenode being null: "
          + "nameNodeAddr=" + nameNodeAddr + ", rpcNamenode=" + rpcNamenode);
    }
    // read directly from the block file if configured.
    this.shortCircuitLocalReads = conf.getBoolean(
        DFSConfigKeys.DFS_CLIENT_READ_SHORTCIRCUIT_KEY,
        DFSConfigKeys.DFS_CLIENT_READ_SHORTCIRCUIT_DEFAULT);
    if (LOG.isDebugEnabled()) {
      LOG.debug("Short circuit read is " + shortCircuitLocalReads);
    }
  }

  /**
   * Return the number of times the client should go back to the namenode
   * to retrieve block locations when reading.
   */
  int getMaxBlockAcquireFailures() {
    return dfsClientConf.maxBlockAcquireFailures;
  }

  /**
   * Return the timeout that clients should use when writing to datanodes.
   * @param numNodes the number of nodes in the pipeline.
   */
  int getDatanodeWriteTimeout(int numNodes) {
    return (dfsClientConf.confTime > 0) ?
      (dfsClientConf.confTime + HdfsServerConstants.WRITE_TIMEOUT_EXTENSION * numNodes) : 0;
  }

  int getDatanodeReadTimeout(int numNodes) {
    return dfsClientConf.socketTimeout > 0 ?
        (HdfsServerConstants.READ_TIMEOUT_EXTENSION * numNodes +
            dfsClientConf.socketTimeout) : 0;
  }
  
  int getHdfsTimeout() {
    return hdfsTimeout;
  }
  
  String getClientName() {
    return clientName;
  }

  void checkOpen() throws IOException {
    if (!clientRunning) {
      IOException result = new IOException("Filesystem closed");
      throw result;
    }
  }

  /** Put a file. */
  void putFileBeingWritten(final String src, final DFSOutputStream out) {
    synchronized(filesBeingWritten) {
      filesBeingWritten.put(src, out);
    }
  }

  /** Remove a file. */
  void removeFileBeingWritten(final String src) {
    synchronized(filesBeingWritten) {
      filesBeingWritten.remove(src);
    }
  }

  /** Is file-being-written map empty? */
  boolean isFilesBeingWrittenEmpty() {
    synchronized(filesBeingWritten) {
      return filesBeingWritten.isEmpty();
    }
  }
  
  /** @return true if the client is running */
  boolean isClientRunning() {
    return clientRunning;
  }

  /**
   * Renew leases.
   * @return true if lease was renewed. May return false if this
   * client has been closed or has no files open.
   **/
  boolean renewLease() throws IOException {
    if (clientRunning && !isFilesBeingWrittenEmpty()) {
      namenode.renewLease(clientName);
      return true;
    }
    return false;
  }
  
  /**
   * Close connections the Namenode.
   * The namenode variable is either a rpcProxy passed by a test or 
   * created using the protocolTranslator which is closeable.
   * If closeable then call close, else close using RPC.stopProxy().
   */
  void closeConnectionToNamenode() {
    if (namenode instanceof Closeable) {
      try {
        ((Closeable) namenode).close();
        return;
      } catch (IOException e) {
        // fall through - lets try the stopProxy
        LOG.warn("Exception closing namenode, stopping the proxy");
      }     
    }
    RPC.stopProxy(namenode);
  }
  
  /** Abort and release resources held.  Ignore all errors. */
  void abort() {
    clientRunning = false;
    closeAllFilesBeingWritten(true);
    closeConnectionToNamenode();
  }

  /** Close/abort all files being written. */
  private void closeAllFilesBeingWritten(final boolean abort) {
    for(;;) {
      final String src;
      final DFSOutputStream out;
      synchronized(filesBeingWritten) {
        if (filesBeingWritten.isEmpty()) {
          return;
        }
        src = filesBeingWritten.keySet().iterator().next();
        out = filesBeingWritten.remove(src);
      }
      if (out != null) {
        try {
          if (abort) {
            out.abort();
          } else {
            out.close();
          }
        } catch(IOException ie) {
          LOG.error("Failed to " + (abort? "abort": "close") + " file " + src,
              ie);
        }
      }
    }
  }

  /**
   * Close the file system, abandoning all of the leases and files being
   * created and close connections to the namenode.
   */
  public synchronized void close() throws IOException {
    if(clientRunning) {
      closeAllFilesBeingWritten(false);
      clientRunning = false;
      leaserenewer.closeClient(this);
      // close connections to the namenode
      closeConnectionToNamenode();
    }
  }

  /**
   * Get the default block size for this cluster
   * @return the default block size in bytes
   */
  public long getDefaultBlockSize() {
    return dfsClientConf.defaultBlockSize;
  }
    
  /**
   * @see ClientProtocol#getPreferredBlockSize(String)
   */
  public long getBlockSize(String f) throws IOException {
    try {
      return namenode.getPreferredBlockSize(f);
    } catch (IOException ie) {
      LOG.warn("Problem getting block size", ie);
      throw ie;
    }
  }

  /**
   * Get server default values for a number of configuration params.
   * @see ClientProtocol#getServerDefaults()
   */
  public FsServerDefaults getServerDefaults() throws IOException {
    long now = System.currentTimeMillis();
    if (now - serverDefaultsLastUpdate > SERVER_DEFAULTS_VALIDITY_PERIOD) {
      serverDefaults = namenode.getServerDefaults();
      serverDefaultsLastUpdate = now;
    }
    return serverDefaults;
  }
  
  /**
   * @see ClientProtocol#getDelegationToken(Text)
   */
  public Token<DelegationTokenIdentifier> getDelegationToken(Text renewer)
      throws IOException {
    Token<DelegationTokenIdentifier> result =
      namenode.getDelegationToken(renewer);
    SecurityUtil.setTokenService(result, nnAddress);
    LOG.info("Created " + DelegationTokenIdentifier.stringifyToken(result));
    return result;
  }

  /**
   * Renew a delegation token
   * @param token the token to renew
   * @return the new expiration time
   * @throws InvalidToken
   * @throws IOException
   * @deprecated Use Token.renew instead.
   */
  public long renewDelegationToken(Token<DelegationTokenIdentifier> token)
      throws InvalidToken, IOException {
    LOG.info("Renewing " + DelegationTokenIdentifier.stringifyToken(token));
    try {
      return token.renew(conf);
    } catch (InterruptedException ie) {                                       
      throw new RuntimeException("caught interrupted", ie);
    } catch (RemoteException re) {
      throw re.unwrapRemoteException(InvalidToken.class,
                                     AccessControlException.class);
    }
  }

  /**
   * Get {@link BlockReader} for short circuited local reads.
   */
  static BlockReader getLocalBlockReader(Configuration conf,
      String src, ExtendedBlock blk, Token<BlockTokenIdentifier> accessToken,
      DatanodeInfo chosenNode, int socketTimeout, long offsetIntoBlock)
      throws InvalidToken, IOException {
    try {
      return BlockReaderLocal.newBlockReader(conf, src, blk, accessToken,
          chosenNode, socketTimeout, offsetIntoBlock, blk.getNumBytes()
              - offsetIntoBlock);
    } catch (RemoteException re) {
      throw re.unwrapRemoteException(InvalidToken.class,
          AccessControlException.class);
    }
  }
  
  private static Map<String, Boolean> localAddrMap = Collections
      .synchronizedMap(new HashMap<String, Boolean>());
  
  private static boolean isLocalAddress(InetSocketAddress targetAddr) {
    InetAddress addr = targetAddr.getAddress();
    Boolean cached = localAddrMap.get(addr.getHostAddress());
    if (cached != null && cached) {
      if (LOG.isTraceEnabled()) {
        LOG.trace("Address " + targetAddr + " is local");
      }
      return true;
    }

    // Check if the address is any local or loop back
    boolean local = addr.isAnyLocalAddress() || addr.isLoopbackAddress();

    // Check if the address is defined on any interface
    if (!local) {
      try {
        local = NetworkInterface.getByInetAddress(addr) != null;
      } catch (SocketException e) {
        local = false;
      }
    }
    if (LOG.isTraceEnabled()) {
      LOG.trace("Address " + targetAddr + " is local");
    }
    localAddrMap.put(addr.getHostAddress(), local);
    return local;
  }
  
  /**
   * Should the block access token be refetched on an exception
   * 
   * @param ex Exception received
   * @param targetAddr Target datanode address from where exception was received
   * @return true if block access token has expired or invalid and it should be
   *         refetched
   */
  private static boolean tokenRefetchNeeded(IOException ex,
      InetSocketAddress targetAddr) {
    /*
     * Get a new access token and retry. Retry is needed in 2 cases. 1) When
     * both NN and DN re-started while DFSClient holding a cached access token.
     * 2) In the case that NN fails to update its access key at pre-set interval
     * (by a wide margin) and subsequently restarts. In this case, DN
     * re-registers itself with NN and receives a new access key, but DN will
     * delete the old access key from its memory since it's considered expired
     * based on the estimated expiration date.
     */
    if (ex instanceof InvalidBlockTokenException || ex instanceof InvalidToken) {
      LOG.info("Access token was invalid when connecting to " + targetAddr
          + " : " + ex);
      return true;
    }
    return false;
  }
  
  /**
   * Cancel a delegation token
   * @param token the token to cancel
   * @throws InvalidToken
   * @throws IOException
   * @deprecated Use Token.cancel instead.
   */
  public void cancelDelegationToken(Token<DelegationTokenIdentifier> token)
      throws InvalidToken, IOException {
    LOG.info("Cancelling " + DelegationTokenIdentifier.stringifyToken(token));
    try {
      token.cancel(conf);
     } catch (InterruptedException ie) {                                       
      throw new RuntimeException("caught interrupted", ie);
    } catch (RemoteException re) {
      throw re.unwrapRemoteException(InvalidToken.class,
                                     AccessControlException.class);
    }
  }
  
  @InterfaceAudience.Private
  public static class Renewer extends TokenRenewer {
    
    @Override
    public boolean handleKind(Text kind) {
      return DelegationTokenIdentifier.HDFS_DELEGATION_KIND.equals(kind);
    }

    @SuppressWarnings("unchecked")
    @Override
    public long renew(Token<?> token, Configuration conf) throws IOException {
      Token<DelegationTokenIdentifier> delToken = 
          (Token<DelegationTokenIdentifier>) token;
      LOG.info("Renewing " + 
               DelegationTokenIdentifier.stringifyToken(delToken));
      ClientProtocol nn = 
<<<<<<< HEAD
        DFSUtil.createNamenode
           (NameNode.getAddress(token.getService().toString()),
=======
        DFSUtil.createRPCNamenode
           (SecurityUtil.getTokenServiceAddr(delToken),
>>>>>>> db36813c
            conf, UserGroupInformation.getCurrentUser());
      try {
        return nn.renewDelegationToken(delToken);
      } catch (RemoteException re) {
        throw re.unwrapRemoteException(InvalidToken.class, 
                                       AccessControlException.class);
      }
    }

    @SuppressWarnings("unchecked")
    @Override
    public void cancel(Token<?> token, Configuration conf) throws IOException {
      Token<DelegationTokenIdentifier> delToken = 
          (Token<DelegationTokenIdentifier>) token;
      LOG.info("Cancelling " + 
               DelegationTokenIdentifier.stringifyToken(delToken));
<<<<<<< HEAD
      ClientProtocol nn = DFSUtil.createNamenode(
          NameNode.getAddress(token.getService().toString()), conf,
=======
      ClientProtocol nn = DFSUtil.createRPCNamenode(
          SecurityUtil.getTokenServiceAddr(delToken), conf,
>>>>>>> db36813c
          UserGroupInformation.getCurrentUser());
      try {
        nn.cancelDelegationToken(delToken);
      } catch (RemoteException re) {
        throw re.unwrapRemoteException(InvalidToken.class,
            AccessControlException.class);
      }
    }

    @Override
    public boolean isManaged(Token<?> token) throws IOException {
      return true;
    }
    
  }

  /**
   * Report corrupt blocks that were discovered by the client.
   * @see ClientProtocol#reportBadBlocks(LocatedBlock[])
   */
  public void reportBadBlocks(LocatedBlock[] blocks) throws IOException {
    namenode.reportBadBlocks(blocks);
  }
  
  public short getDefaultReplication() {
    return dfsClientConf.defaultReplication;
  }

  /**
   * @see ClientProtocol#getBlockLocations(String, long, long)
   */
  static LocatedBlocks callGetBlockLocations(ClientProtocol namenode,
      String src, long start, long length) 
      throws IOException {
    try {
      return namenode.getBlockLocations(src, start, length);
    } catch(RemoteException re) {
      throw re.unwrapRemoteException(AccessControlException.class,
                                     FileNotFoundException.class,
                                     UnresolvedPathException.class);
    }
  }

  /**
   * Recover a file's lease
   * @param src a file's path
   * @return true if the file is already closed
   * @throws IOException
   */
  boolean recoverLease(String src) throws IOException {
    checkOpen();

    try {
      return namenode.recoverLease(src, clientName);
    } catch (RemoteException re) {
      throw re.unwrapRemoteException(FileNotFoundException.class,
                                     AccessControlException.class);
    }
  }

  /**
   * Get block location info about file
   * 
   * getBlockLocations() returns a list of hostnames that store 
   * data for a specific file region.  It returns a set of hostnames
   * for every block within the indicated region.
   *
   * This function is very useful when writing code that considers
   * data-placement when performing operations.  For example, the
   * MapReduce system tries to schedule tasks on the same machines
   * as the data-block the task processes. 
   */
  public BlockLocation[] getBlockLocations(String src, long start, 
    long length) throws IOException, UnresolvedLinkException {
    LocatedBlocks blocks = callGetBlockLocations(namenode, src, start, length);
    return DFSUtil.locatedBlocks2Locations(blocks);
  }
  
  public DFSInputStream open(String src) 
      throws IOException, UnresolvedLinkException {
    return open(src, dfsClientConf.ioBufferSize, true, null);
  }

  /**
   * Create an input stream that obtains a nodelist from the
   * namenode, and then reads from all the right places.  Creates
   * inner subclass of InputStream that does the right out-of-band
   * work.
   * @deprecated Use {@link #open(String, int, boolean)} instead.
   */
  @Deprecated
  public DFSInputStream open(String src, int buffersize, boolean verifyChecksum,
                             FileSystem.Statistics stats)
      throws IOException, UnresolvedLinkException {
    return open(src, buffersize, verifyChecksum);
  }
  

  /**
   * Create an input stream that obtains a nodelist from the
   * namenode, and then reads from all the right places.  Creates
   * inner subclass of InputStream that does the right out-of-band
   * work.
   */
  public DFSInputStream open(String src, int buffersize, boolean verifyChecksum)
      throws IOException, UnresolvedLinkException {
    checkOpen();
    //    Get block info from namenode
    return new DFSInputStream(this, src, buffersize, verifyChecksum);
  }

  /**
   * Get the namenode associated with this DFSClient object
   * @return the namenode associated with this DFSClient object
   */
  public ClientProtocol getNamenode() {
    return namenode;
  }
  
  /**
   * Call {@link #create(String, boolean, short, long, Progressable)} with
   * default <code>replication</code> and <code>blockSize<code> and null <code>
   * progress</code>.
   */
  public OutputStream create(String src, boolean overwrite) 
      throws IOException {
    return create(src, overwrite, dfsClientConf.defaultReplication,
        dfsClientConf.defaultBlockSize, null);
  }
    
  /**
   * Call {@link #create(String, boolean, short, long, Progressable)} with
   * default <code>replication</code> and <code>blockSize<code>.
   */
  public OutputStream create(String src, 
                             boolean overwrite,
                             Progressable progress) throws IOException {
    return create(src, overwrite, dfsClientConf.defaultReplication,
        dfsClientConf.defaultBlockSize, progress);
  }
    
  /**
   * Call {@link #create(String, boolean, short, long, Progressable)} with
   * null <code>progress</code>.
   */
  public OutputStream create(String src, 
                             boolean overwrite, 
                             short replication,
                             long blockSize) throws IOException {
    return create(src, overwrite, replication, blockSize, null);
  }

  /**
   * Call {@link #create(String, boolean, short, long, Progressable, int)}
   * with default bufferSize.
   */
  public OutputStream create(String src, boolean overwrite, short replication,
      long blockSize, Progressable progress) throws IOException {
    return create(src, overwrite, replication, blockSize, progress,
        dfsClientConf.ioBufferSize);
  }

  /**
   * Call {@link #create(String, FsPermission, EnumSet, short, long, 
   * Progressable, int)} with default <code>permission</code>
   * {@link FsPermission#getDefault()}.
   * 
   * @param src File name
   * @param overwrite overwrite an existing file if true
   * @param replication replication factor for the file
   * @param blockSize maximum block size
   * @param progress interface for reporting client progress
   * @param buffersize underlying buffersize
   * 
   * @return output stream
   */
  public OutputStream create(String src,
                             boolean overwrite,
                             short replication,
                             long blockSize,
                             Progressable progress,
                             int buffersize)
      throws IOException {
    return create(src, FsPermission.getDefault(),
        overwrite ? EnumSet.of(CreateFlag.CREATE, CreateFlag.OVERWRITE)
            : EnumSet.of(CreateFlag.CREATE), replication, blockSize, progress,
        buffersize);
  }

  /**
   * Call {@link #create(String, FsPermission, EnumSet, boolean, short, 
   * long, Progressable, int)} with <code>createParent</code> set to true.
   */
  public OutputStream create(String src, 
                             FsPermission permission,
                             EnumSet<CreateFlag> flag, 
                             short replication,
                             long blockSize,
                             Progressable progress,
                             int buffersize)
      throws IOException {
    return create(src, permission, flag, true,
        replication, blockSize, progress, buffersize);
  }

  /**
   * Create a new dfs file with the specified block replication 
   * with write-progress reporting and return an output stream for writing
   * into the file.  
   * 
   * @param src File name
   * @param permission The permission of the directory being created.
   *          If null, use default permission {@link FsPermission#getDefault()}
   * @param flag indicates create a new file or create/overwrite an
   *          existing file or append to an existing file
   * @param createParent create missing parent directory if true
   * @param replication block replication
   * @param blockSize maximum block size
   * @param progress interface for reporting client progress
   * @param buffersize underlying buffer size 
   * 
   * @return output stream
   * 
   * @see ClientProtocol#create(String, FsPermission, String, EnumSetWritable,
   * boolean, short, long) for detailed description of exceptions thrown
   */
  public OutputStream create(String src, 
                             FsPermission permission,
                             EnumSet<CreateFlag> flag, 
                             boolean createParent,
                             short replication,
                             long blockSize,
                             Progressable progress,
                             int buffersize)
    throws IOException {
    checkOpen();
    if (permission == null) {
      permission = FsPermission.getDefault();
    }
    FsPermission masked = permission.applyUMask(dfsClientConf.uMask);
    if(LOG.isDebugEnabled()) {
      LOG.debug(src + ": masked=" + masked);
    }
    final DFSOutputStream result = new DFSOutputStream(this, src, masked, flag,
        createParent, replication, blockSize, progress, buffersize,
        dfsClientConf.createChecksum());
    leaserenewer.put(src, result, this);
    return result;
  }
  
  /**
   * Append to an existing file if {@link CreateFlag#APPEND} is present
   */
  private DFSOutputStream primitiveAppend(String src, EnumSet<CreateFlag> flag,
      int buffersize, Progressable progress) throws IOException {
    if (flag.contains(CreateFlag.APPEND)) {
      HdfsFileStatus stat = getFileInfo(src);
      if (stat == null) { // No file to append to
        // New file needs to be created if create option is present
        if (!flag.contains(CreateFlag.CREATE)) {
          throw new FileNotFoundException("failed to append to non-existent file "
              + src + " on client " + clientName);
        }
        return null;
      }
      return callAppend(stat, src, buffersize, progress);
    }
    return null;
  }
  
  /**
   * Same as {{@link #create(String, FsPermission, EnumSet, short, long,
   *  Progressable, int)} except that the permission
   *  is absolute (ie has already been masked with umask.
   */
  public OutputStream primitiveCreate(String src, 
                             FsPermission absPermission,
                             EnumSet<CreateFlag> flag,
                             boolean createParent,
                             short replication,
                             long blockSize,
                             Progressable progress,
                             int buffersize,
                             int bytesPerChecksum)
      throws IOException, UnresolvedLinkException {
    checkOpen();
    CreateFlag.validate(flag);
    DFSOutputStream result = primitiveAppend(src, flag, buffersize, progress);
    if (result == null) {
      DataChecksum checksum = DataChecksum.newDataChecksum(
          dfsClientConf.checksumType,
          bytesPerChecksum);
      result = new DFSOutputStream(this, src, absPermission,
          flag, createParent, replication, blockSize, progress, buffersize,
          checksum);
    }
    leaserenewer.put(src, result, this);
    return result;
  }
  
  /**
   * Creates a symbolic link.
   * 
   * @see ClientProtocol#createSymlink(String, String,FsPermission, boolean) 
   */
  public void createSymlink(String target, String link, boolean createParent)
      throws IOException {
    try {
      FsPermission dirPerm = 
          FsPermission.getDefault().applyUMask(dfsClientConf.uMask); 
      namenode.createSymlink(target, link, dirPerm, createParent);
    } catch (RemoteException re) {
      throw re.unwrapRemoteException(AccessControlException.class,
                                     FileAlreadyExistsException.class, 
                                     FileNotFoundException.class,
                                     ParentNotDirectoryException.class,
                                     NSQuotaExceededException.class, 
                                     DSQuotaExceededException.class,
                                     UnresolvedPathException.class);
    }
  }

  /**
   * Resolve the *first* symlink, if any, in the path.
   * 
   * @see ClientProtocol#getLinkTarget(String)
   */
  public String getLinkTarget(String path) throws IOException { 
    checkOpen();
    try {
      return namenode.getLinkTarget(path);
    } catch (RemoteException re) {
      throw re.unwrapRemoteException(AccessControlException.class,
                                     FileNotFoundException.class);
    }
  }

  /** Method to get stream returned by append call */
  private DFSOutputStream callAppend(HdfsFileStatus stat, String src,
      int buffersize, Progressable progress) throws IOException {
    LocatedBlock lastBlock = null;
    try {
      lastBlock = namenode.append(src, clientName);
    } catch(RemoteException re) {
      throw re.unwrapRemoteException(AccessControlException.class,
                                     FileNotFoundException.class,
                                     SafeModeException.class,
                                     DSQuotaExceededException.class,
                                     UnsupportedOperationException.class,
                                     UnresolvedPathException.class);
    }
    return new DFSOutputStream(this, src, buffersize, progress,
        lastBlock, stat, dfsClientConf.createChecksum());
  }
  
  /**
   * Append to an existing HDFS file.  
   * 
   * @param src file name
   * @param buffersize buffer size
   * @param progress for reporting write-progress; null is acceptable.
   * @param statistics file system statistics; null is acceptable.
   * @return an output stream for writing into the file
   * 
   * @see ClientProtocol#append(String, String) 
   */
  public FSDataOutputStream append(final String src, final int buffersize,
      final Progressable progress, final FileSystem.Statistics statistics
      ) throws IOException {
    final DFSOutputStream out = append(src, buffersize, progress);
    return new FSDataOutputStream(out, statistics, out.getInitialLen());
  }

  private DFSOutputStream append(String src, int buffersize, Progressable progress) 
      throws IOException {
    checkOpen();
    HdfsFileStatus stat = getFileInfo(src);
    if (stat == null) { // No file found
      throw new FileNotFoundException("failed to append to non-existent file "
          + src + " on client " + clientName);
    }
    final DFSOutputStream result = callAppend(stat, src, buffersize, progress);
    leaserenewer.put(src, result, this);
    return result;
  }

  /**
   * Set replication for an existing file.
   * @param src file name
   * @param replication
   * 
   * @see ClientProtocol#setReplication(String, short)
   */
  public boolean setReplication(String src, short replication)
      throws IOException {
    try {
      return namenode.setReplication(src, replication);
    } catch(RemoteException re) {
      throw re.unwrapRemoteException(AccessControlException.class,
                                     FileNotFoundException.class,
                                     SafeModeException.class,
                                     DSQuotaExceededException.class,
                                     UnresolvedPathException.class);
    }
  }

  /**
   * Rename file or directory.
   * @see ClientProtocol#rename(String, String)
   * @deprecated Use {@link #rename(String, String, Options.Rename...)} instead.
   */
  @Deprecated
  public boolean rename(String src, String dst) throws IOException {
    checkOpen();
    try {
      return namenode.rename(src, dst);
    } catch(RemoteException re) {
      throw re.unwrapRemoteException(AccessControlException.class,
                                     NSQuotaExceededException.class,
                                     DSQuotaExceededException.class,
                                     UnresolvedPathException.class);
    }
  }

  /**
   * Move blocks from src to trg and delete src
   * See {@link ClientProtocol#concat(String, String [])}. 
   */
  public void concat(String trg, String [] srcs) throws IOException {
    checkOpen();
    try {
      namenode.concat(trg, srcs);
    } catch(RemoteException re) {
      throw re.unwrapRemoteException(AccessControlException.class,
                                     UnresolvedPathException.class);
    }
  }
  /**
   * Rename file or directory.
   * @see ClientProtocol#rename2(String, String, Options.Rename...)
   */
  public void rename(String src, String dst, Options.Rename... options)
      throws IOException {
    checkOpen();
    try {
      namenode.rename2(src, dst, options);
    } catch(RemoteException re) {
      throw re.unwrapRemoteException(AccessControlException.class,
                                     DSQuotaExceededException.class,
                                     FileAlreadyExistsException.class,
                                     FileNotFoundException.class,
                                     ParentNotDirectoryException.class,
                                     SafeModeException.class,
                                     NSQuotaExceededException.class,
                                     UnresolvedPathException.class);
    }
  }
  /**
   * Delete file or directory.
   * See {@link ClientProtocol#delete(String)}. 
   */
  @Deprecated
  public boolean delete(String src) throws IOException {
    checkOpen();
    return namenode.delete(src, true);
  }

  /**
   * delete file or directory.
   * delete contents of the directory if non empty and recursive 
   * set to true
   *
   * @see ClientProtocol#delete(String, boolean)
   */
  public boolean delete(String src, boolean recursive) throws IOException {
    checkOpen();
    try {
      return namenode.delete(src, recursive);
    } catch(RemoteException re) {
      throw re.unwrapRemoteException(AccessControlException.class,
                                     FileNotFoundException.class,
                                     SafeModeException.class,
                                     UnresolvedPathException.class);
    }
  }
  
  /** Implemented using getFileInfo(src)
   */
  public boolean exists(String src) throws IOException {
    checkOpen();
    return getFileInfo(src) != null;
  }

  /**
   * Get a partial listing of the indicated directory
   * No block locations need to be fetched
   */
  public DirectoryListing listPaths(String src,  byte[] startAfter)
    throws IOException {
    return listPaths(src, startAfter, false);
  }
  
  /**
   * Get a partial listing of the indicated directory
   *
   * Recommend to use HdfsFileStatus.EMPTY_NAME as startAfter
   * if the application wants to fetch a listing starting from
   * the first entry in the directory
   *
   * @see ClientProtocol#getListing(String, byte[], boolean)
   */
  public DirectoryListing listPaths(String src,  byte[] startAfter,
      boolean needLocation) 
    throws IOException {
    checkOpen();
    try {
      return namenode.getListing(src, startAfter, needLocation);
    } catch(RemoteException re) {
      throw re.unwrapRemoteException(AccessControlException.class,
                                     FileNotFoundException.class,
                                     UnresolvedPathException.class);
    }
  }

  /**
   * Get the file info for a specific file or directory.
   * @param src The string representation of the path to the file
   * @return object containing information regarding the file
   *         or null if file not found
   *         
   * @see ClientProtocol#getFileInfo(String) for description of exceptions
   */
  public HdfsFileStatus getFileInfo(String src) throws IOException {
    checkOpen();
    try {
      return namenode.getFileInfo(src);
    } catch(RemoteException re) {
      throw re.unwrapRemoteException(AccessControlException.class,
                                     FileNotFoundException.class,
                                     UnresolvedPathException.class);
    }
  }

  /**
   * Get the file info for a specific file or directory. If src
   * refers to a symlink then the FileStatus of the link is returned.
   * @param src path to a file or directory.
   * 
   * For description of exceptions thrown 
   * @see ClientProtocol#getFileLinkInfo(String)
   */
  public HdfsFileStatus getFileLinkInfo(String src) throws IOException {
    checkOpen();
    try {
      return namenode.getFileLinkInfo(src);
    } catch(RemoteException re) {
      throw re.unwrapRemoteException(AccessControlException.class,
                                     UnresolvedPathException.class);
     }
   }

  /**
   * Get the checksum of a file.
   * @param src The file path
   * @return The checksum 
   * @see DistributedFileSystem#getFileChecksum(Path)
   */
  public MD5MD5CRC32FileChecksum getFileChecksum(String src) throws IOException {
    checkOpen();
    return getFileChecksum(src, namenode, socketFactory, dfsClientConf.socketTimeout);    
  }

  /**
   * Get the checksum of a file.
   * @param src The file path
   * @return The checksum 
   */
  public static MD5MD5CRC32FileChecksum getFileChecksum(String src,
      ClientProtocol namenode, SocketFactory socketFactory, int socketTimeout
      ) throws IOException {
    //get all block locations
    LocatedBlocks blockLocations = callGetBlockLocations(namenode, src, 0, Long.MAX_VALUE);
    if (null == blockLocations) {
      throw new FileNotFoundException("File does not exist: " + src);
    }
    List<LocatedBlock> locatedblocks = blockLocations.getLocatedBlocks();
    final DataOutputBuffer md5out = new DataOutputBuffer();
    int bytesPerCRC = 0;
    long crcPerBlock = 0;
    boolean refetchBlocks = false;
    int lastRetriedIndex = -1;

    //get block checksum for each block
    for(int i = 0; i < locatedblocks.size(); i++) {
      if (refetchBlocks) {  // refetch to get fresh tokens
        blockLocations = callGetBlockLocations(namenode, src, 0, Long.MAX_VALUE);
        if (null == blockLocations) {
          throw new FileNotFoundException("File does not exist: " + src);
        }
        locatedblocks = blockLocations.getLocatedBlocks();
        refetchBlocks = false;
      }
      LocatedBlock lb = locatedblocks.get(i);
      final ExtendedBlock block = lb.getBlock();
      final DatanodeInfo[] datanodes = lb.getLocations();
      
      //try each datanode location of the block
      final int timeout = 3000 * datanodes.length + socketTimeout;
      boolean done = false;
      for(int j = 0; !done && j < datanodes.length; j++) {
        Socket sock = null;
        DataOutputStream out = null;
        DataInputStream in = null;
        
        try {
          //connect to a datanode
          sock = socketFactory.createSocket();
          NetUtils.connect(sock,
              NetUtils.createSocketAddr(datanodes[j].getName()), timeout);
          sock.setSoTimeout(timeout);

          out = new DataOutputStream(
              new BufferedOutputStream(NetUtils.getOutputStream(sock), 
                                       HdfsConstants.SMALL_BUFFER_SIZE));
          in = new DataInputStream(NetUtils.getInputStream(sock));

          if (LOG.isDebugEnabled()) {
            LOG.debug("write to " + datanodes[j].getName() + ": "
                + Op.BLOCK_CHECKSUM + ", block=" + block);
          }
          // get block MD5
          new Sender(out).blockChecksum(block, lb.getBlockToken());

          final BlockOpResponseProto reply =
            BlockOpResponseProto.parseFrom(HdfsProtoUtil.vintPrefixed(in));

          if (reply.getStatus() != Status.SUCCESS) {
            if (reply.getStatus() == Status.ERROR_ACCESS_TOKEN
                && i > lastRetriedIndex) {
              if (LOG.isDebugEnabled()) {
                LOG.debug("Got access token error in response to OP_BLOCK_CHECKSUM "
                    + "for file " + src + " for block " + block
                    + " from datanode " + datanodes[j].getName()
                    + ". Will retry the block once.");
              }
              lastRetriedIndex = i;
              done = true; // actually it's not done; but we'll retry
              i--; // repeat at i-th block
              refetchBlocks = true;
              break;
            } else {
              throw new IOException("Bad response " + reply + " for block "
                  + block + " from datanode " + datanodes[j].getName());
            }
          }
          
          OpBlockChecksumResponseProto checksumData =
            reply.getChecksumResponse();

          //read byte-per-checksum
          final int bpc = checksumData.getBytesPerCrc();
          if (i == 0) { //first block
            bytesPerCRC = bpc;
          }
          else if (bpc != bytesPerCRC) {
            throw new IOException("Byte-per-checksum not matched: bpc=" + bpc
                + " but bytesPerCRC=" + bytesPerCRC);
          }
          
          //read crc-per-block
          final long cpb = checksumData.getCrcPerBlock();
          if (locatedblocks.size() > 1 && i == 0) {
            crcPerBlock = cpb;
          }

          //read md5
          final MD5Hash md5 = new MD5Hash(
              checksumData.getMd5().toByteArray());
          md5.write(md5out);
          
          done = true;

          if (LOG.isDebugEnabled()) {
            if (i == 0) {
              LOG.debug("set bytesPerCRC=" + bytesPerCRC
                  + ", crcPerBlock=" + crcPerBlock);
            }
            LOG.debug("got reply from " + datanodes[j].getName()
                + ": md5=" + md5);
          }
        } catch (IOException ie) {
          LOG.warn("src=" + src + ", datanodes[" + j + "].getName()="
              + datanodes[j].getName(), ie);
        } finally {
          IOUtils.closeStream(in);
          IOUtils.closeStream(out);
          IOUtils.closeSocket(sock);        
        }
      }

      if (!done) {
        throw new IOException("Fail to get block MD5 for " + block);
      }
    }

    //compute file MD5
    final MD5Hash fileMD5 = MD5Hash.digest(md5out.getData()); 
    return new MD5MD5CRC32FileChecksum(bytesPerCRC, crcPerBlock, fileMD5);
  }

  /**
   * Set permissions to a file or directory.
   * @param src path name.
   * @param permission
   * 
   * @see ClientProtocol#setPermission(String, FsPermission)
   */
  public void setPermission(String src, FsPermission permission)
      throws IOException {
    checkOpen();
    try {
      namenode.setPermission(src, permission);
    } catch(RemoteException re) {
      throw re.unwrapRemoteException(AccessControlException.class,
                                     FileNotFoundException.class,
                                     SafeModeException.class,
                                     UnresolvedPathException.class);
    }
  }

  /**
   * Set file or directory owner.
   * @param src path name.
   * @param username user id.
   * @param groupname user group.
   * 
   * @see ClientProtocol#setOwner(String, String, String)
   */
  public void setOwner(String src, String username, String groupname)
      throws IOException {
    checkOpen();
    try {
      namenode.setOwner(src, username, groupname);
    } catch(RemoteException re) {
      throw re.unwrapRemoteException(AccessControlException.class,
                                     FileNotFoundException.class,
                                     SafeModeException.class,
                                     UnresolvedPathException.class);                                   
    }
  }

  /**
   * @see ClientProtocol#getStats()
   */
  public FsStatus getDiskStatus() throws IOException {
    long rawNums[] = namenode.getStats();
    return new FsStatus(rawNums[0], rawNums[1], rawNums[2]);
  }

  /**
   * Returns count of blocks with no good replicas left. Normally should be 
   * zero.
   * @throws IOException
   */ 
  public long getMissingBlocksCount() throws IOException {
    return namenode.getStats()[ClientProtocol.GET_STATS_MISSING_BLOCKS_IDX];
  }
  
  /**
   * Returns count of blocks with one of more replica missing.
   * @throws IOException
   */ 
  public long getUnderReplicatedBlocksCount() throws IOException {
    return namenode.getStats()[ClientProtocol.GET_STATS_UNDER_REPLICATED_IDX];
  }
  
  /**
   * Returns count of blocks with at least one replica marked corrupt. 
   * @throws IOException
   */ 
  public long getCorruptBlocksCount() throws IOException {
    return namenode.getStats()[ClientProtocol.GET_STATS_CORRUPT_BLOCKS_IDX];
  }
  
  /**
   * @return a list in which each entry describes a corrupt file/block
   * @throws IOException
   */
  public CorruptFileBlocks listCorruptFileBlocks(String path,
                                                 String cookie)
    throws IOException {
    return namenode.listCorruptFileBlocks(path, cookie);
  }

  public DatanodeInfo[] datanodeReport(DatanodeReportType type)
  throws IOException {
    return namenode.getDatanodeReport(type);
  }
    
  /**
   * Enter, leave or get safe mode.
   * 
   * @see ClientProtocol#setSafeMode(HdfsConstants.SafeModeAction)
   */
  public boolean setSafeMode(SafeModeAction action) throws IOException {
    return namenode.setSafeMode(action);
  }

  /**
   * Save namespace image.
   * 
   * @see ClientProtocol#saveNamespace()
   */
  void saveNamespace() throws AccessControlException, IOException {
    try {
      namenode.saveNamespace();
    } catch(RemoteException re) {
      throw re.unwrapRemoteException(AccessControlException.class);
    }
  }
  
  /**
   * enable/disable restore failed storage.
   * 
   * @see ClientProtocol#restoreFailedStorage(String arg)
   */
  boolean restoreFailedStorage(String arg)
      throws AccessControlException, IOException{
    return namenode.restoreFailedStorage(arg);
  }

  /**
   * Refresh the hosts and exclude files.  (Rereads them.)
   * See {@link ClientProtocol#refreshNodes()} 
   * for more details.
   * 
   * @see ClientProtocol#refreshNodes()
   */
  public void refreshNodes() throws IOException {
    namenode.refreshNodes();
  }

  /**
   * Dumps DFS data structures into specified file.
   * 
   * @see ClientProtocol#metaSave(String)
   */
  public void metaSave(String pathname) throws IOException {
    namenode.metaSave(pathname);
  }

  /**
   * Requests the namenode to tell all datanodes to use a new, non-persistent
   * bandwidth value for dfs.balance.bandwidthPerSec.
   * See {@link ClientProtocol#setBalancerBandwidth(long)} 
   * for more details.
   * 
   * @see ClientProtocol#setBalancerBandwidth(long)
   */
  public void setBalancerBandwidth(long bandwidth) throws IOException {
    namenode.setBalancerBandwidth(bandwidth);
  }
    
  /**
   * @see ClientProtocol#finalizeUpgrade()
   */
  public void finalizeUpgrade() throws IOException {
    namenode.finalizeUpgrade();
  }

  /**
   * @see ClientProtocol#distributedUpgradeProgress(HdfsConstants.UpgradeAction)
   */
  public UpgradeStatusReport distributedUpgradeProgress(UpgradeAction action)
      throws IOException {
    return namenode.distributedUpgradeProgress(action);
  }

  /**
   */
  @Deprecated
  public boolean mkdirs(String src) throws IOException {
    return mkdirs(src, null, true);
  }

  /**
   * Create a directory (or hierarchy of directories) with the given
   * name and permission.
   *
   * @param src The path of the directory being created
   * @param permission The permission of the directory being created.
   * If permission == null, use {@link FsPermission#getDefault()}.
   * @param createParent create missing parent directory if true
   * 
   * @return True if the operation success.
   * 
   * @see ClientProtocol#mkdirs(String, FsPermission, boolean)
   */
  public boolean mkdirs(String src, FsPermission permission,
      boolean createParent) throws IOException {
    checkOpen();
    if (permission == null) {
      permission = FsPermission.getDefault();
    }
    FsPermission masked = permission.applyUMask(dfsClientConf.uMask);
    if(LOG.isDebugEnabled()) {
      LOG.debug(src + ": masked=" + masked);
    }
    try {
      return namenode.mkdirs(src, masked, createParent);
    } catch(RemoteException re) {
      throw re.unwrapRemoteException(AccessControlException.class,
                                     InvalidPathException.class,
                                     FileAlreadyExistsException.class,
                                     FileNotFoundException.class,
                                     ParentNotDirectoryException.class,
                                     SafeModeException.class,
                                     NSQuotaExceededException.class,
                                     UnresolvedPathException.class);
    }
  }
  
  /**
   * Same {{@link #mkdirs(String, FsPermission, boolean)} except
   * that the permissions has already been masked against umask.
   */
  public boolean primitiveMkdir(String src, FsPermission absPermission)
    throws IOException {
    checkOpen();
    if (absPermission == null) {
      absPermission = 
        FsPermission.getDefault().applyUMask(dfsClientConf.uMask);
    } 

    if(LOG.isDebugEnabled()) {
      LOG.debug(src + ": masked=" + absPermission);
    }
    try {
      return namenode.mkdirs(src, absPermission, true);
    } catch(RemoteException re) {
      throw re.unwrapRemoteException(AccessControlException.class,
                                     NSQuotaExceededException.class,
                                     DSQuotaExceededException.class,
                                     UnresolvedPathException.class);
    }
  }

  /**
   * Get {@link ContentSummary} rooted at the specified directory.
   * @param path The string representation of the path
   * 
   * @see ClientProtocol#getContentSummary(String)
   */
  ContentSummary getContentSummary(String src) throws IOException {
    try {
      return namenode.getContentSummary(src);
    } catch(RemoteException re) {
      throw re.unwrapRemoteException(AccessControlException.class,
                                     FileNotFoundException.class,
                                     UnresolvedPathException.class);
    }
  }

  /**
   * Sets or resets quotas for a directory.
   * @see ClientProtocol#setQuota(String, long, long)
   */
  void setQuota(String src, long namespaceQuota, long diskspaceQuota) 
      throws IOException {
    // sanity check
    if ((namespaceQuota <= 0 && namespaceQuota != HdfsConstants.QUOTA_DONT_SET &&
         namespaceQuota != HdfsConstants.QUOTA_RESET) ||
        (diskspaceQuota <= 0 && diskspaceQuota != HdfsConstants.QUOTA_DONT_SET &&
         diskspaceQuota != HdfsConstants.QUOTA_RESET)) {
      throw new IllegalArgumentException("Invalid values for quota : " +
                                         namespaceQuota + " and " + 
                                         diskspaceQuota);
                                         
    }
    try {
      namenode.setQuota(src, namespaceQuota, diskspaceQuota);
    } catch(RemoteException re) {
      throw re.unwrapRemoteException(AccessControlException.class,
                                     FileNotFoundException.class,
                                     NSQuotaExceededException.class,
                                     DSQuotaExceededException.class,
                                     UnresolvedPathException.class);
    }
  }

  /**
   * set the modification and access time of a file
   * 
   * @see ClientProtocol#setTimes(String, long, long)
   */
  public void setTimes(String src, long mtime, long atime) throws IOException {
    checkOpen();
    try {
      namenode.setTimes(src, mtime, atime);
    } catch(RemoteException re) {
      throw re.unwrapRemoteException(AccessControlException.class,
                                     FileNotFoundException.class,
                                     UnresolvedPathException.class);
    }
  }

  /**
   * The Hdfs implementation of {@link FSDataInputStream}
   */
  @InterfaceAudience.Private
  public static class DFSDataInputStream extends FSDataInputStream {
    public DFSDataInputStream(DFSInputStream in)
      throws IOException {
      super(in);
    }
      
    /**
     * Returns the datanode from which the stream is currently reading.
     */
    public DatanodeInfo getCurrentDatanode() {
      return ((DFSInputStream)in).getCurrentDatanode();
    }
      
    /**
     * Returns the block containing the target position. 
     */
    public ExtendedBlock getCurrentBlock() {
      return ((DFSInputStream)in).getCurrentBlock();
    }

    /**
     * Return collection of blocks that has already been located.
     */
    synchronized List<LocatedBlock> getAllBlocks() throws IOException {
      return ((DFSInputStream)in).getAllBlocks();
    }
    
    /**
     * @return The visible length of the file.
     */
    public long getVisibleLength() throws IOException {
      return ((DFSInputStream)in).getFileLength();
    }
  }
  
  boolean shouldTryShortCircuitRead(InetSocketAddress targetAddr) {
    if (shortCircuitLocalReads && isLocalAddress(targetAddr)) {
      return true;
    }
    return false;
  }

  void reportChecksumFailure(String file, ExtendedBlock blk, DatanodeInfo dn) {
    DatanodeInfo [] dnArr = { dn };
    LocatedBlock [] lblocks = { new LocatedBlock(blk, dnArr) };
    reportChecksumFailure(file, lblocks);
  }
    
  // just reports checksum failure and ignores any exception during the report.
  void reportChecksumFailure(String file, LocatedBlock lblocks[]) {
    try {
      reportBadBlocks(lblocks);
    } catch (IOException ie) {
      LOG.info("Found corruption while reading " + file
          + ".  Error repairing corrupt blocks.  Bad blocks remain.", ie);
    }
  }

  @Override
  public String toString() {
    return getClass().getSimpleName() + "[clientName=" + clientName
        + ", ugi=" + ugi + "]"; 
  }

  void disableShortCircuit() {
    shortCircuitLocalReads = false;
  }
}<|MERGE_RESOLUTION|>--- conflicted
+++ resolved
@@ -630,13 +630,8 @@
       LOG.info("Renewing " + 
                DelegationTokenIdentifier.stringifyToken(delToken));
       ClientProtocol nn = 
-<<<<<<< HEAD
         DFSUtil.createNamenode
-           (NameNode.getAddress(token.getService().toString()),
-=======
-        DFSUtil.createRPCNamenode
            (SecurityUtil.getTokenServiceAddr(delToken),
->>>>>>> db36813c
             conf, UserGroupInformation.getCurrentUser());
       try {
         return nn.renewDelegationToken(delToken);
@@ -653,13 +648,8 @@
           (Token<DelegationTokenIdentifier>) token;
       LOG.info("Cancelling " + 
                DelegationTokenIdentifier.stringifyToken(delToken));
-<<<<<<< HEAD
       ClientProtocol nn = DFSUtil.createNamenode(
-          NameNode.getAddress(token.getService().toString()), conf,
-=======
-      ClientProtocol nn = DFSUtil.createRPCNamenode(
           SecurityUtil.getTokenServiceAddr(delToken), conf,
->>>>>>> db36813c
           UserGroupInformation.getCurrentUser());
       try {
         nn.cancelDelegationToken(delToken);
