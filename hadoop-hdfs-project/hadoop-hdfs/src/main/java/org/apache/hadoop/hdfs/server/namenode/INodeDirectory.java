--- conflicted
+++ resolved
@@ -20,11 +20,7 @@
 import io.hops.common.IDsGeneratorFactory;
 import io.hops.exception.StorageException;
 import io.hops.exception.TransactionContextException;
-<<<<<<< HEAD
-import io.hops.metadata.hdfs.snapshots.SnapShotConstants;
-=======
 import io.hops.metadata.hdfs.entity.MetadataLogEntry;
->>>>>>> ecf29fcc
 import io.hops.transaction.EntityManager;
 import org.apache.hadoop.fs.UnresolvedLinkException;
 import org.apache.hadoop.fs.permission.PermissionStatus;
@@ -282,7 +278,7 @@
    * deepest INodes. The array size will be the number of expected
    * components in the path, and non existing components will be
    * filled with null
-   * @see #getExistingPathINodes(byte[][], INode[])
+   * @see #getExistingPathINodes(byte[][], INode[],boolean)
    */
   INode[] getExistingPathINodes(String path, boolean resolveLink)
       throws UnresolvedLinkException, StorageException,
@@ -318,7 +314,7 @@
           throws StorageException, TransactionContextException {
     if(isSnapshotTaken){
       if (!node.exists()) {
-        Integer inodeID = INodeIdGen.getUniqueINodeID();
+        Integer inodeID = IDsGeneratorFactory.getInstance().getUniqueINodeID();
         node.setIdNoPersistance(inodeID);
         node.setParentNoPersistance(this);
         EntityManager.add(node);
