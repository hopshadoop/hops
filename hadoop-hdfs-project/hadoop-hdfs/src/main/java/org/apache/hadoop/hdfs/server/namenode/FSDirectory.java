/**
 * Licensed to the Apache Software Foundation (ASF) under one
 * or more contributor license agreements.  See the NOTICE file
 * distributed with this work for additional information
 * regarding copyright ownership.  The ASF licenses this file
 * to you under the Apache License, Version 2.0 (the
 * "License"); you may not use this file except in compliance
 * with the License.  You may obtain a copy of the License at
 *
 *     http://www.apache.org/licenses/LICENSE-2.0
 *
 * Unless required by applicable law or agreed to in writing, software
 * distributed under the License is distributed on an "AS IS" BASIS,
 * WITHOUT WARRANTIES OR CONDITIONS OF ANY KIND, either express or implied.
 * See the License for the specific language governing permissions and
 * limitations under the License.
 */
package org.apache.hadoop.hdfs.server.namenode;

import com.google.common.annotations.VisibleForTesting;
import com.google.common.base.Preconditions;
import io.hops.exception.StorageException;
import io.hops.exception.TransactionContextException;
import io.hops.resolvingcache.Cache;
import io.hops.metadata.HdfsStorageFactory;
import io.hops.metadata.hdfs.dal.AccessTimeLogDataAccess;
import io.hops.metadata.hdfs.dal.INodeAttributesDataAccess;
import io.hops.metadata.hdfs.dal.INodeDataAccess;
import io.hops.metadata.hdfs.entity.AccessTimeLogEntry;
import io.hops.metadata.hdfs.entity.INodeCandidatePrimaryKey;
import io.hops.metadata.hdfs.entity.MetadataLogEntry;
import io.hops.metadata.hdfs.entity.QuotaUpdate;
import io.hops.transaction.EntityManager;
import io.hops.transaction.context.HdfsTransactionContextMaintenanceCmds;
import io.hops.transaction.handler.HDFSOperationType;
import io.hops.transaction.handler.LightWeightRequestHandler;
import io.hops.metadata.hdfs.snapshots.SnapShotConstants;
import org.apache.hadoop.conf.Configuration;
import org.apache.hadoop.fs.ContentSummary;
import org.apache.hadoop.fs.FileAlreadyExistsException;
import org.apache.hadoop.fs.Options;
import org.apache.hadoop.fs.Options.Rename;
import org.apache.hadoop.fs.ParentNotDirectoryException;
import org.apache.hadoop.fs.Path;
import org.apache.hadoop.fs.UnresolvedLinkException;
import org.apache.hadoop.fs.permission.FsAction;
import org.apache.hadoop.fs.permission.FsPermission;
import org.apache.hadoop.fs.permission.PermissionStatus;
import org.apache.hadoop.hdfs.DFSConfigKeys;
import org.apache.hadoop.hdfs.DistributedFileSystem;
import org.apache.hadoop.hdfs.protocol.Block;
import org.apache.hadoop.hdfs.protocol.ClientProtocol;
import org.apache.hadoop.hdfs.protocol.DatanodeID;
import org.apache.hadoop.hdfs.protocol.DirectoryListing;
import org.apache.hadoop.hdfs.protocol.FSLimitException;
import org.apache.hadoop.hdfs.protocol.FSLimitException.MaxDirectoryItemsExceededException;
import org.apache.hadoop.hdfs.protocol.FSLimitException.PathComponentTooLongException;
import org.apache.hadoop.hdfs.protocol.HdfsConstants;
import org.apache.hadoop.hdfs.protocol.HdfsFileStatus;
import org.apache.hadoop.hdfs.protocol.HdfsLocatedFileStatus;
import org.apache.hadoop.hdfs.protocol.LocatedBlocks;
import org.apache.hadoop.hdfs.protocol.QuotaExceededException;
import org.apache.hadoop.hdfs.server.blockmanagement.BlockInfo;
import org.apache.hadoop.hdfs.server.blockmanagement.BlockInfoUnderConstruction;
import org.apache.hadoop.hdfs.server.blockmanagement.BlockManager;
import org.apache.hadoop.hdfs.server.blockmanagement.DatanodeDescriptor;
import org.apache.hadoop.hdfs.server.common.HdfsServerConstants.BlockUCState;
import org.apache.hadoop.hdfs.util.ByteArray;
import org.apache.hadoop.security.AccessControlException;

import io.hops.metadata.hdfs.snapshots.SnapShotConstants;

import java.io.Closeable;
import java.io.FileNotFoundException;
import java.io.IOException;
import java.util.ArrayList;
import java.util.Arrays;
import java.util.List;
import org.apache.commons.compress.archivers.tar.TarArchiveEntry;

import static org.apache.hadoop.hdfs.server.namenode.FSNamesystem.LOG;
import static org.apache.hadoop.util.Time.now;

/**
 * **********************************************
 * FSDirectory stores the filesystem directory state.
 * It handles writing/loading values to disk, and logging
 * changes as we go.
 * <p/>
 * It keeps the filename->blockset mapping always-current
 * and logged to disk.
 * <p/>
 * ***********************************************
 */
public class FSDirectory implements Closeable {

  private final FSNamesystem namesystem;
  private volatile boolean ready = false;
  public static final long UNKNOWN_DISK_SPACE = -1;
  private final int maxComponentLength;
  private final int maxDirItems;
  private final int lsLimit;  // max list limit


  private boolean quotaEnabled;


  /**
   * Caches frequently used file names used in {@link INode} to reuse
   * byte[] objects and reduce heap usage.
   */
  private final NameCache<ByteArray> nameCache;

  FSDirectory(FSNamesystem ns, Configuration conf) throws IOException {

    this.quotaEnabled =
        conf.getBoolean(DFSConfigKeys.DFS_NAMENODE_QUOTA_ENABLED_KEY,
            DFSConfigKeys.DFS_NAMENODE_QUOTA_ENABLED_DEFAULT);


    createRootInode(ns.createFsOwnerPermissions(new FsPermission((short) 0755)),
        false /*dont overwrite if root inode already existes*/);

    int configuredLimit = conf.getInt(DFSConfigKeys.DFS_LIST_LIMIT,
        DFSConfigKeys.DFS_LIST_LIMIT_DEFAULT);
    this.lsLimit = configuredLimit > 0 ? configuredLimit :
        DFSConfigKeys.DFS_LIST_LIMIT_DEFAULT;
    
    // filesystem limits
    this.maxComponentLength =
        conf.getInt(DFSConfigKeys.DFS_NAMENODE_MAX_COMPONENT_LENGTH_KEY,
            DFSConfigKeys.DFS_NAMENODE_MAX_COMPONENT_LENGTH_DEFAULT);
    this.maxDirItems =
        conf.getInt(DFSConfigKeys.DFS_NAMENODE_MAX_DIRECTORY_ITEMS_KEY,
            DFSConfigKeys.DFS_NAMENODE_MAX_DIRECTORY_ITEMS_DEFAULT);

    int threshold =
        conf.getInt(DFSConfigKeys.DFS_NAMENODE_NAME_CACHE_THRESHOLD_KEY,
            DFSConfigKeys.DFS_NAMENODE_NAME_CACHE_THRESHOLD_DEFAULT);
    NameNode.LOG
        .info("Caching file names occuring more than " + threshold + " times");
    nameCache = new NameCache<ByteArray>(threshold);
    namesystem = ns;
  }

  private FSNamesystem getFSNamesystem() {
    return namesystem;
  }

  private BlockManager getBlockManager() {
    return getFSNamesystem().getBlockManager();
  }

  /**
   * Notify that loading of this FSDirectory is complete, and
   * it is ready for use
   */
  void imageLoadComplete() {
    Preconditions.checkState(!ready, "FSDirectory already loaded");
    setReady();
  }

  void setReady() {
    if (ready) {
      return;
    }
    setReady(true);
    this.nameCache.initialized();
  }
  
  //This is for testing purposes only
  @VisibleForTesting
  boolean isReady() {
    return ready;
  }

  // exposed for unit tests
  protected void setReady(boolean flag) {
    ready = flag;
  }

  private void incrDeletedFileCount(int count) {
    if (getFSNamesystem() != null) {
      NameNode.getNameNodeMetrics().incrFilesDeleted(count);
    }
  }

  /**
   * Shutdown the filestore
   */
  @Override
  public void close() throws IOException {

  }

  /**
   * Add the given filename to the fs.
   *
   * @throws FileAlreadyExistsException
   * @throws QuotaExceededException
   * @throws UnresolvedLinkException
   */
  INodeFileUnderConstruction addFile(String path, PermissionStatus permissions,
      short replication, long preferredBlockSize, String clientName,
      String clientMachine, DatanodeDescriptor clientNode, long generationStamp)
      throws FileAlreadyExistsException, QuotaExceededException,
      UnresolvedLinkException, StorageException, TransactionContextException {

    // Always do an implicit mkdirs for parent directory tree.
    long modTime = now();
    
    Path parent = new Path(path).getParent();
    if (parent == null) {
      // Trying to add "/" as a file - this path has no
      // parent -- avoids an NPE below.
      return null;
    }
    
    if (!mkdirs(parent.toString(), permissions, true, modTime)) {
      return null;
    }
    INodeFileUnderConstruction newNode =
        new INodeFileUnderConstruction(permissions, replication,
            preferredBlockSize, modTime, clientName, clientMachine, clientNode);

 //START_ROOT_LEVEL_SNAPSHOT
    if(namesystem.isSnapshotAtRootTaken()){
        newNode.setStatusNoPersistance(SnapShotConstants.New); 
        
    }
    //END_ROOT_LEVEL_SNAPSHOT

    newNode = addNode(path, newNode, UNKNOWN_DISK_SPACE);

    if (newNode == null) {
      NameNode.stateChangeLog.info("DIR* addFile: failed to add " + path);
      return null;
    }

    if (NameNode.stateChangeLog.isDebugEnabled()) {
      NameNode.stateChangeLog.debug("DIR* addFile: " + path + " is added");
    }
    return newNode;
  }

  INode unprotectedAddFile(String path, PermissionStatus permissions,
      short replication, long modificationTime, long atime,
      long preferredBlockSize, boolean underConstruction, String clientName,
      String clientMachine) throws StorageException {
    INode newNode;
    if (underConstruction) {
      newNode = new INodeFileUnderConstruction(permissions, replication,
          preferredBlockSize, modificationTime, clientName, clientMachine,
          null);
    } else {
      newNode = new INodeFile(permissions, BlockInfo.EMPTY_ARRAY, replication,
          modificationTime, atime, preferredBlockSize);
    }

    try {
      newNode = addNode(path, newNode, UNKNOWN_DISK_SPACE);
    } catch (IOException e) {
      if (NameNode.stateChangeLog.isDebugEnabled()) {
        NameNode.stateChangeLog.debug(
            "DIR* FSDirectory.unprotectedAddFile: exception when add " + path +
                " to the file system", e);
      }
      return null;
    }
    return newNode;
  }

  INodeDirectory addToParent(byte[] src, INodeDirectory parentINode,
      INode newNode, boolean propagateModTime)
      throws StorageException, TransactionContextException {
    // NOTE: This does not update space counts for parents
    INodeDirectory newParent = null;
    try {
      newParent =
          getRootDir().addToParent(src, newNode, parentINode, propagateModTime);
      cacheName(newNode);
    } catch (FileNotFoundException e) {
      return null;
    }
    if (newParent == null) {
      return null;
    }
    if (!newNode.isDirectory() && !newNode.isSymlink()) {
      // Add file->block mapping
      INodeFile newF = (INodeFile) newNode;
      BlockInfo[] blocks = newF.getBlocks();
      for (int i = 0; i < blocks.length; i++) {
        newF.setBlock(i, getBlockManager().addBlockCollection(blocks[i], newF));
      }
    }
    return newParent;
  }

  /**
   * Add a block to the file. Returns a reference to the added block.
   */
  BlockInfo addBlock(String path, INode[] inodes, Block block,
      DatanodeDescriptor targets[])
      throws QuotaExceededException, StorageException,
      TransactionContextException {
    assert inodes[inodes.length - 1]
        .isUnderConstruction() : "INode should correspond to a file under construction";
    INodeFileUnderConstruction fileINode =
        (INodeFileUnderConstruction) inodes[inodes.length - 1];

    // check quota limits and updated space consumed
    updateCount(inodes, inodes.length - 1, 0,
        fileINode.getPreferredBlockSize() * fileINode.getBlockReplication(),
        true);

    // associate new last block for the file
    BlockInfoUnderConstruction blockInfo =
        new BlockInfoUnderConstruction(block, fileINode.getId(),
            BlockUCState.UNDER_CONSTRUCTION, targets);

 //START ROOT_LEVEL_SNAPSHOT
      if(namesystem.isSnapshotAtRootTaken()){
           blockInfo.setStatusNoPersistance(SnapShotConstants.New);
      }     
      //END ROOT_LEVEL_SNAPSHOT
      
    getBlockManager().addBlockCollection(blockInfo, fileINode);
    fileINode.addBlock(blockInfo);

    if (NameNode.stateChangeLog.isDebugEnabled()) {
      NameNode.stateChangeLog.debug(
          "DIR* FSDirectory.addBlock: " + path + " with " + block +
              " block is added to the in-memory " + "file system");
    }
    return blockInfo;
  }

  /**
   * Persist the block list for the inode.
   */
  void persistBlocks(String path, INodeFileUnderConstruction file)
      throws StorageException, TransactionContextException {
    if (NameNode.stateChangeLog.isDebugEnabled()) {
      NameNode.stateChangeLog.debug(
          "DIR* FSDirectory.persistBlocks: " + path + " with " +
              file.getBlocks().length +
              " blocks is persisted to the file system");
    }
  }
  
  /**
   * Close file.
   */
  void closeFile(String path, INodeFile file)
      throws StorageException, TransactionContextException {
    long now = now();
    // file is closed
    file.setModificationTimeForce(now);
    if (NameNode.stateChangeLog.isDebugEnabled()) {
      NameNode.stateChangeLog.debug(
          "DIR* FSDirectory.closeFile: " + path + " with " +
              file.getBlocks().length +
              " blocks is persisted to the file system");
    }
    file.logMetadataEvent(MetadataLogEntry.Operation.ADD);
  }

  /**
   * Remove a block from the file.
   */
  void removeBlock(String path, INodeFileUnderConstruction fileNode,
      Block block) throws IOException, StorageException {
    unprotectedRemoveBlock(path, fileNode, block);
  }
  
  void unprotectedRemoveBlock(String path, INodeFileUnderConstruction fileNode,
      Block block) throws IOException, StorageException {
    // modify file-> block and blocksMap
    fileNode.removeLastBlock(block);
    getBlockManager().removeBlockFromMap(block);

    if (NameNode.stateChangeLog.isDebugEnabled()) {
      NameNode.stateChangeLog.debug(
          "DIR* FSDirectory.removeBlock: " + path + " with " + block +
              " block is removed from the file system");
    }

    // update space consumed
    INode[] pathINodes = getExistingPathINodes(path);
    updateCount(pathINodes, pathINodes.length - 1, 0,
        -fileNode.getPreferredBlockSize() * fileNode.getBlockReplication(),
        true);
  }

  /**
   * @see #unprotectedRenameTo(String, String, long)
   * @deprecated Use {@link #renameTo(String, String, Rename...)} instead.
   */
  @Deprecated
  boolean renameTo(String src, String dst)
      throws QuotaExceededException, UnresolvedLinkException,
      FileAlreadyExistsException, StorageException,
      TransactionContextException {
    if (NameNode.stateChangeLog.isDebugEnabled()) {
      NameNode.stateChangeLog
          .debug("DIR* FSDirectory.renameTo: " + src + " to " + dst);
    }
    long now = now();
    if (!unprotectedRenameTo(src, dst, now)) {
      return false;
    }
    return true;
  }

  @Deprecated
  boolean renameTo(String src, String dst, long srcNsCount, long srcDsCount,
      long dstNsCount, long dstDsCount)
      throws QuotaExceededException, UnresolvedLinkException,
      FileAlreadyExistsException, StorageException,
      TransactionContextException {
    if (NameNode.stateChangeLog.isDebugEnabled()) {
      NameNode.stateChangeLog
          .debug("DIR* FSDirectory.renameTo: " + src + " to " + dst);
    }
    return unprotectedRenameTo(src, dst, now(), srcNsCount, srcDsCount,
        dstNsCount, dstDsCount);
  }

  /**
   * @see #unprotectedRenameTo(String, String, long, Options.Rename...)
   */
  void renameTo(String src, String dst, Options.Rename... options)
      throws FileAlreadyExistsException, FileNotFoundException,
      ParentNotDirectoryException, QuotaExceededException,
      UnresolvedLinkException, IOException, StorageException {
    if (NameNode.stateChangeLog.isDebugEnabled()) {
      NameNode.stateChangeLog
          .debug("DIR* FSDirectory.renameTo: " + src + " to " + dst);
    }
    long now = now();
    if (unprotectedRenameTo(src, dst, now, options)) {
      incrDeletedFileCount(1);
    }
  }

  void renameTo(String src, String dst, long srcNsCount, long srcDsCount,
      long dstNsCount, long dstDsCount, Options.Rename... options)
      throws FileAlreadyExistsException, FileNotFoundException,
      ParentNotDirectoryException, QuotaExceededException,
      UnresolvedLinkException, IOException, StorageException {
    if (NameNode.stateChangeLog.isDebugEnabled()) {
      NameNode.stateChangeLog
          .debug("DIR* FSDirectory.renameTo: " + src + " to " + dst);
    }
    if (unprotectedRenameTo(src, dst, now(), srcNsCount, srcDsCount, dstNsCount,
        dstDsCount, options)) {
      incrDeletedFileCount(1);
    }
  }

  boolean unprotectedRenameTo(String src, String dst, long timestamp,
      long srcNsCount, long srcDsCount, long dstNsCount, long dstDsCount,
      Options.Rename... options)
      throws FileAlreadyExistsException, FileNotFoundException,
      ParentNotDirectoryException, QuotaExceededException,
      UnresolvedLinkException, IOException, StorageException {
 //START ROOT_LEVEL_SNAPSHOT
      /*
       * Read whether snapshot was taken at root or not. This values has to be same throughout the operation.
       * This is to avoid the case where snapshot is taken in the mid of an operation.
       */
      boolean isSnapshotAtRootTaken = namesystem.isSnapshotAtRootTaken();
     // System.out.println("isSnapshotAtRootTaken="+isSnapshotAtRootTaken);
      //END ROOT_LEVEL_SNAPSHOT
    boolean overwrite = false;
    if (null != options) {
      for (Rename option : options) {
        if (option == Rename.OVERWRITE) {
          overwrite = true;
        }
      }
    }
    String error = null;
    final INode[] srcInodes = getRootDir().getExistingPathINodes(src, false);
    final INode srcInode = srcInodes[srcInodes.length - 1];
    // validate source
    if (srcInode == null) {
      error = "rename source " + src + " is not found.";
      NameNode.stateChangeLog
          .warn("DIR* FSDirectory.unprotectedRenameTo: " + error);
      throw new FileNotFoundException(error);
    }
    if (srcInodes.length == 1) {
      error = "rename source cannot be the root";
      NameNode.stateChangeLog
          .warn("DIR* FSDirectory.unprotectedRenameTo: " + error);
      throw new IOException(error);
    }

    if (srcInode.isSymlink() &&
        dst.equals(((INodeSymlink) srcInode).getLinkValue())) {
      throw new FileAlreadyExistsException(
          "Cannot rename symlink " + src + " to its target " + dst);
    }
    final byte[][] dstComponents = INode.getPathComponents(dst);
    final INode[] dstInodes = new INode[dstComponents.length];
    getRootDir().getExistingPathINodes(dstComponents, dstInodes, false);
    INode dstInode = dstInodes[dstInodes.length - 1];
    if (dstInodes.length == 1) {
      error = "rename destination cannot be the root";
      NameNode.stateChangeLog
          .warn("DIR* FSDirectory.unprotectedRenameTo: " + error);
      throw new IOException(error);
    }
    if (dstInode != null) { // Destination exists
      // It's OK to rename a file to a symlink and vice versa
      if (dstInode.isDirectory() != srcInode.isDirectory()) {
        error = "Source " + src + " and destination " + dst +
            " must both be directories";
        NameNode.stateChangeLog
            .warn("DIR* FSDirectory.unprotectedRenameTo: " + error);
        throw new IOException(error);
      }
      if (!overwrite) { // If destination exists, overwrite flag must be true
        error = "rename destination " + dst + " already exists";
        NameNode.stateChangeLog
            .warn("DIR* FSDirectory.unprotectedRenameTo: " + error);
        throw new FileAlreadyExistsException(error);
      }

      if (dstInode.isDirectory()) {
        //[S] this a hack. handle this in the acquire lock phase
        INodeDataAccess ida = (INodeDataAccess) HdfsStorageFactory
                .getDataAccess(INodeDataAccess.class);

        if (ida.hasChildren(dstInode.getId())) {
          error =
                  "rename cannot overwrite non empty destination directory " + dst;
          NameNode.stateChangeLog
                  .warn("DIR* FSDirectory.unprotectedRenameTo: " + error);
          throw new IOException(error);
        }
      }
    }
    if (dstInodes[dstInodes.length - 2] == null) {
      error = "rename destination parent " + dst + " not found.";
      NameNode.stateChangeLog
          .warn("DIR* FSDirectory.unprotectedRenameTo: " + error);
      throw new FileNotFoundException(error);
    }
    if (!dstInodes[dstInodes.length - 2].isDirectory()) {
      error = "rename destination parent " + dst + " is a file.";
      NameNode.stateChangeLog
          .warn("DIR* FSDirectory.unprotectedRenameTo: " + error);
      throw new ParentNotDirectoryException(error);
    }

    // Ensure dst has quota to accommodate rename
    verifyQuotaForRename(srcInodes, dstInodes, srcNsCount, srcDsCount,
        dstNsCount, dstDsCount);
    INode removedSrc =
        removeChildForRename(srcInodes, srcInodes.length - 1, srcNsCount,
            srcDsCount);
    if (removedSrc == null) {
      error = "Failed to rename " + src + " to " + dst +
          " because the source can not be removed";
      NameNode.stateChangeLog
          .warn("DIR* FSDirectory.unprotectedRenameTo: " + error);
      throw new IOException(error);
    }
//(parent_id,name) source=(3,x1), overwrite (4,y1)
    INode srcClone,removedSrc_backup=null;
    if(isSnapshotAtRootTaken){
      srcClone= cloneINode(removedSrc,false);
      removedSrc_backup = cloneINode(removedSrc,false);
      if(removedSrc_backup.getStatus()==SnapShotConstants.Original){
        removedSrc.setStatusNoPersistance(SnapShotConstants.Modified);
        removedSrc_backup.setIdNoPersistance(-removedSrc.getId());
        removedSrc_backup.setParentIdNoPersistance(-removedSrc.getParentId());
        EntityManager.add(removedSrc_backup);
      }
    }else{
      srcClone= cloneINode(removedSrc);
    }


    final String srcChildName = removedSrc.getLocalName();
    String dstChildName = null;
    INode removedDst = null;
    INode removedDst_backup = null;
    try {
      if (dstInode != null) { // dst exists remove it
<<<<<<< HEAD
       //START ROOT_LEVEL_SNAPSHOT
          /*
           * If snapshot at Root is taken then we do not delete this destination permanently if this child is created after taking snapshot
           * This dstInode will be included in future NsQuota and DSQuota calculations.
           */
          if(isSnapshotAtRootTaken){
              removedDst = ((INodeDirectory)dstInodes[dstInodes.length -2]).getChild(dstInodes[dstInodes.length -1].getLocalName());

            removedDst_backup = cloneINode(removedDst,false);
            removedDst_backup.setParentIdNoPersistance(-removedDst.getParentId());
            removedDst_backup.setIsDeletedNoPersistance(SnapShotConstants.isDeleted);
            removedDst_backup.setIdNoPersistance(-removedDst.getId());
            removedDst_backup.setLocalName(removedDst.getLocalName()+"$DEL:"+removedDst.getId()+"$");
            EntityManager.add(removedDst_backup);
            EntityManager.remove(removedDst);
          }else{
              //destination exists, remove it.
              removedDst = removeChild(dstInodes, dstInodes.length - 1);
          }
        //END ROOT_LEVEL_SNAPSHOT
=======
        removedDst = removeChild(dstInodes, dstInodes.length - 1,dstNsCount,
                dstDsCount);
>>>>>>> ecf29fcc
        dstChildName = removedDst.getLocalName();
      }

      INode dstChild = null;
      removedSrc.setLocalNameNoPersistance(dstComponents[dstInodes.length - 1]);
      // add src as dst to complete rename
      dstChild =
          addChildNoQuotaCheck(dstInodes, dstInodes.length - 1, removedSrc,
              srcNsCount, srcDsCount);

      int filesDeleted = 0;
      if (dstChild != null) {
        removedSrc = null;
        if (NameNode.stateChangeLog.isDebugEnabled()) {
          NameNode.stateChangeLog.debug(
              "DIR* FSDirectory.unprotectedRenameTo: " + src +
                  " is renamed to " + dst);
        }
 //START ROOT_LEVEL_SNAPSHOT
        if(isSnapshotAtRootTaken){
            /*
             * Since we are updating the modification time, if the inode is before exisiting before snapshot, we need to take back-up of it.
             * 
             */
            if( srcInodes[srcInodes.length - 2].getStatus()==SnapShotConstants.Original){
                INodeDirectory node = (INodeDirectory) srcInodes[srcInodes.length - 2];
                INode backUpRecord;
                backUpRecord = cloneINode(node,false);
                backUpRecord.setIdNoPersistance(-node.getId());
                backUpRecord.setParentIdNoPersistance(-node.getParentId());
                node.setStatusNoPersistance(SnapShotConstants.Modified);
                EntityManager.add(backUpRecord);
            }
            
            if(dstInodes[dstInodes.length - 2].getStatus()==SnapShotConstants.Original){
                INodeDirectory node = (INodeDirectory) dstInodes[dstInodes.length - 2];
                INode backUpRecord;
                backUpRecord = cloneINode(node,false);
                backUpRecord.setIdNoPersistance(-node.getId());
                backUpRecord.setParentIdNoPersistance(-node.getParentId());
                node.setStatusNoPersistance(SnapShotConstants.Modified);
                EntityManager.add(backUpRecord);
            }
        }
        //END ROOT_LEVEL_SNAPSHOT
        srcInodes[srcInodes.length - 2].setModificationTime(timestamp);
        dstInodes[dstInodes.length - 2].setModificationTime(timestamp);
        // update moved lease with new filename
        getFSNamesystem().unprotectedChangeLease(src, dst);

<<<<<<< HEAD
        //START ROOT_LEVEL_SNAPSHOT
        if (isSnapshotAtRootTaken) {
          //removedSrc or dstChild's parent_id has been changed hence new row.But the row with parent_id before move needs to be removed.
          EntityManager.snapshotMaintenance(
                  HdfsTransactionContextMaintenanceCmds.INodePKChanged, srcClone,
                  dstChild);
            return true;
        } else {
          //END ROOT_LEVEL_SNAPSHOT

          // Collect the blocks and remove the lease for previous dst
          if (removedDst != null) {
            INode rmdst = removedDst;
            removedDst = null;
            List<Block> collectedBlocks = new ArrayList<Block>();
            filesDeleted = rmdst.collectSubtreeBlocksAndClear(collectedBlocks);
            getFSNamesystem().removePathAndBlocks(src, collectedBlocks);
          }
=======
        // Collect the blocks and remove the lease for previous dst
        if (removedDst != null) {
          INode rmdst = removedDst;
          removedDst = null;
          List<Block> collectedBlocks = new ArrayList<Block>();
          filesDeleted = 1; // rmdst.collectSubtreeBlocksAndClear(collectedBlocks);
                            // [S] as the dst dir was empty it will always return 1
          getFSNamesystem().removePathAndBlocks(src, collectedBlocks);
        }
>>>>>>> ecf29fcc

          EntityManager.snapshotMaintenance(
                  HdfsTransactionContextMaintenanceCmds.INodePKChanged, srcClone,
                  dstChild);

          return filesDeleted > 0;
          //START ROOT_LEVEL_SNAPSHOT
        }
          //END ROOT_LEVEL_SNAPSHOT
      }
    } finally {
      if(!isSnapshotAtRootTaken){
        if (removedSrc != null) {
          // Rename failed - restore src
          removedSrc.setLocalNameNoPersistance(srcChildName);
          addChildNoQuotaCheck(srcInodes, srcInodes.length - 1, removedSrc,
                  srcNsCount, srcDsCount);
        }
        if (removedDst != null) {
          // Rename failed - restore dst
          removedDst.setLocalNameNoPersistance(dstChildName);
          addChildNoQuotaCheck(dstInodes, dstInodes.length - 1, removedDst,
                  dstNsCount, dstDsCount);
        }
      }
    }
    NameNode.stateChangeLog.warn(
        "DIR* FSDirectory.unprotectedRenameTo: " + "failed to rename " + src +
            " to " + dst);
    throw new IOException("rename from " + src + " to " + dst + " failed.");
  }

  /**
   * Change a path name
   *
   * @param src
   *     source path
   * @param dst
   *     destination path
   * @return true if rename succeeds; false otherwise
   * @throws QuotaExceededException
   *     if the operation violates any quota limit
   * @throws FileAlreadyExistsException
   *     if the src is a symlink that points to dst
   * @deprecated See {@link #renameTo(String, String)}
   */
  @Deprecated
  boolean unprotectedRenameTo(String src, String dst, long timestamp)
      throws QuotaExceededException, UnresolvedLinkException,
      FileAlreadyExistsException, StorageException,
      TransactionContextException {
    INode[] srcInodes = getRootDir().getExistingPathINodes(src, false);
    INode srcInode = srcInodes[srcInodes.length - 1];
    
    // check the validation of the source
    if (srcInode == null) {
      NameNode.stateChangeLog.warn(
          "DIR* FSDirectory.unprotectedRenameTo: " + "failed to rename " + src +
              " to " + dst + " because source does not exist");
      return false;
    }
    if (srcInodes.length == 1) {
      NameNode.stateChangeLog.warn(
          "DIR* FSDirectory.unprotectedRenameTo: " + "failed to rename " + src +
              " to " + dst + " because source is the root");
      return false;
    }
    if (isDir(dst)) {
      dst += Path.SEPARATOR + new Path(src).getName();
    }
    
    // check the validity of the destination
    if (dst.equals(src)) {
      return true;
    }
    if (srcInode.isSymlink() &&
        dst.equals(((INodeSymlink) srcInode).getLinkValue())) {
      throw new FileAlreadyExistsException(
          "Cannot rename symlink " + src + " to its target " + dst);
    }
    
    // dst cannot be directory or a file under src
    if (dst.startsWith(src) &&
        dst.charAt(src.length()) == Path.SEPARATOR_CHAR) {
      NameNode.stateChangeLog.warn(
          "DIR* FSDirectory.unprotectedRenameTo: " + "failed to rename " + src +
              " to " + dst + " because destination starts with src");
      return false;
    }
    
    byte[][] dstComponents = INode.getPathComponents(dst);
    LOG.debug("destination is " + dst);
    INode[] dstInodes = new INode[dstComponents.length];
    getRootDir().getExistingPathINodes(dstComponents, dstInodes, false);
    if (dstInodes[dstInodes.length - 1] != null) {
      NameNode.stateChangeLog.warn(
          "DIR* FSDirectory.unprotectedRenameTo: " + "failed to rename " + src +
              " to " + dst +
              " because destination exists");
      return false;
    }
    if (dstInodes[dstInodes.length - 2] == null) {
      NameNode.stateChangeLog.warn(
          "DIR* FSDirectory.unprotectedRenameTo: " + "failed to rename " + src +
              " to " + dst +
              " because destination's parent does not exist");
      return false;
    }
    
    // Ensure dst has quota to accommodate rename
    verifyQuotaForRename(srcInodes, dstInodes);
    
    INode dstChild = null;
    INode srcChild = null;
    String srcChildName = null;
    try {
      // remove src
      srcChild = removeChildForRename(srcInodes, srcInodes.length - 1);
      if (srcChild == null) {
        NameNode.stateChangeLog.warn(
            "DIR* FSDirectory.unprotectedRenameTo: " + "failed to rename " +
                src + " to " + dst + " because the source can not be removed");
        return false;
      }
      

      INode srcClone = cloneINode(srcChild);

      srcChildName = srcChild.getLocalName();
      srcChild.setLocalNameNoPersistance(dstComponents[dstInodes.length - 1]);
      
      // add src to the destination
      dstChild = addChildNoQuotaCheck(dstInodes, dstInodes.length - 1, srcChild,
          UNKNOWN_DISK_SPACE);
      if (dstChild != null) {
        srcChild = null;
        if (NameNode.stateChangeLog.isDebugEnabled()) {
          NameNode.stateChangeLog.debug(
              "DIR* FSDirectory.unprotectedRenameTo: " + src +
                  " is renamed to " + dst);
        }
        // update modification time of dst and the parent of src
        srcInodes[srcInodes.length - 2].setModificationTime(timestamp);
        dstInodes[dstInodes.length - 2].setModificationTime(timestamp);
        // update moved leases with new filename
        getFSNamesystem().unprotectedChangeLease(src, dst);

        
        EntityManager.snapshotMaintenance(
            HdfsTransactionContextMaintenanceCmds.INodePKChanged, srcClone,
            dstChild);

        return true;
      }
    } finally {
      if (dstChild == null && srcChild != null) {
        // put it back
        srcChild.setLocalNameNoPersistance(srcChildName);
        addChildNoQuotaCheck(srcInodes, srcInodes.length - 1, srcChild,
            UNKNOWN_DISK_SPACE);
      }
    }
    NameNode.stateChangeLog.warn(
        "DIR* FSDirectory.unprotectedRenameTo: " + "failed to rename " + src +
            " to " + dst);
    return false;
  }

  @Deprecated
  boolean unprotectedRenameTo(String src, String dst, long timestamp,
      long srcNsCount, long srcDsCount, long dstNsCount, long dstDsCount)
      throws QuotaExceededException, UnresolvedLinkException,
      FileAlreadyExistsException, StorageException,
      TransactionContextException {
    INode[] srcInodes = getRootDir().getExistingPathINodes(src, false);
    INode srcInode = srcInodes[srcInodes.length - 1];

    // check the validation of the source
    if (srcInode == null) {
      NameNode.stateChangeLog.warn(
          "DIR* FSDirectory.unprotectedRenameTo: " + "failed to rename " + src +
              " to " + dst + " because source does not exist");
      return false;
    }
    if (srcInodes.length == 1) {
      NameNode.stateChangeLog.warn(
          "DIR* FSDirectory.unprotectedRenameTo: " + "failed to rename " + src +
              " to " + dst + " because source is the root");
      return false;
    }
    if (isDir(dst)) {
      dst += Path.SEPARATOR + new Path(src).getName();
    }

    if (srcInode.isSymlink() &&
        dst.equals(((INodeSymlink) srcInode).getLinkValue())) {
      throw new FileAlreadyExistsException(
          "Cannot rename symlink " + src + " to its target " + dst);
    }

    byte[][] dstComponents = INode.getPathComponents(dst);
    LOG.debug("destination is " + dst);
    INode[] dstInodes = new INode[dstComponents.length];
    getRootDir().getExistingPathINodes(dstComponents, dstInodes, false);
    if (dstInodes[dstInodes.length - 1] != null) {
      NameNode.stateChangeLog.warn(
          "DIR* FSDirectory.unprotectedRenameTo: " + "failed to rename " + src +
              " to " + dst +
              " because destination exists");
      return false;
    }
    if (dstInodes[dstInodes.length - 2] == null) {
      NameNode.stateChangeLog.warn(
          "DIR* FSDirectory.unprotectedRenameTo: " + "failed to rename " + src +
              " to " + dst +
              " because destination's parent does not exist");
      return false;
    }

    // Ensure dst has quota to accommodate rename
    verifyQuotaForRename(srcInodes, dstInodes, srcNsCount, srcDsCount,
        dstNsCount, dstDsCount);

    INode dstChild = null;
    INode srcChild = null;
    String srcChildName = null;
    try {
      // remove src
      srcChild =
          removeChildForRename(srcInodes, srcInodes.length - 1, srcNsCount,
              srcDsCount);
      if (srcChild == null) {
        NameNode.stateChangeLog.warn(
            "DIR* FSDirectory.unprotectedRenameTo: " + "failed to rename " +
                src + " to " + dst + " because the source can not be removed");
        return false;
      }


      INode srcClone = cloneINode(srcChild);

      srcChildName = srcChild.getLocalName();
      srcChild.setLocalNameNoPersistance(dstComponents[dstInodes.length - 1]);

      // add src to the destination
      dstChild = addChildNoQuotaCheck(dstInodes, dstInodes.length - 1, srcChild,
          srcNsCount, srcDsCount);
      if (dstChild != null) {
        srcChild = null;
        if (NameNode.stateChangeLog.isDebugEnabled()) {
          NameNode.stateChangeLog.debug(
              "DIR* FSDirectory.unprotectedRenameTo: " + src +
                  " is renamed to " + dst);
        }
        // update modification time of dst and the parent of src
        srcInodes[srcInodes.length - 2].setModificationTime(timestamp);
        dstInodes[dstInodes.length - 2].setModificationTime(timestamp);
        // update moved leases with new filename
        getFSNamesystem().unprotectedChangeLease(src, dst);


        EntityManager.snapshotMaintenance(
            HdfsTransactionContextMaintenanceCmds.INodePKChanged, srcClone,
            dstChild);

        return true;
      }
    } finally {
      if (dstChild == null && srcChild != null) {
        // put it back
        srcChild.setLocalNameNoPersistance(srcChildName);
        addChildNoQuotaCheck(srcInodes, srcInodes.length - 1, srcChild,
            srcNsCount, srcDsCount);
      }
    }
    NameNode.stateChangeLog.warn(
        "DIR* FSDirectory.unprotectedRenameTo: " + "failed to rename " + src +
            " to " + dst);
    return false;
  }

  /**
   * Rename src to dst.
   * See {@link DistributedFileSystem#rename(Path, Path, Options.Rename...)}
   * for details related to rename semantics and exceptions.
   *
   * @param src
   *     source path
   * @param dst
   *     destination path
   * @param timestamp
   *     modification time
   * @param options
   *     Rename options
   */
  boolean unprotectedRenameTo(String src, String dst, long timestamp,
      Options.Rename... options)
      throws FileAlreadyExistsException, FileNotFoundException,
      ParentNotDirectoryException, QuotaExceededException,
      UnresolvedLinkException, IOException, StorageException {
//START ROOT_LEVEL_SNAPSHOT
      /*
       * Read whether snapshot was taken at root or not. This values has to be same throughout the operation.
       * This is to avoid the case where snapshot is taken in the mid of an operation.
       */
      boolean isSnapshotAtRootTaken = namesystem.isSnapshotAtRootTaken();
      //END ROOT_LEVEL_SNAPSHOT
    boolean overwrite = false;
    if (null != options) {
      for (Rename option : options) {
        if (option == Rename.OVERWRITE) {
          overwrite = true;
        }
      }
    }
    String error = null;
    final INode[] srcInodes = getRootDir().getExistingPathINodes(src, false);
    final INode srcInode = srcInodes[srcInodes.length - 1];
    // validate source
    if (srcInode == null) {
      error = "rename source " + src + " is not found.";
      NameNode.stateChangeLog
          .warn("DIR* FSDirectory.unprotectedRenameTo: " + error);
      throw new FileNotFoundException(error);
    }
    if (srcInodes.length == 1) {
      error = "rename source cannot be the root";
      NameNode.stateChangeLog
          .warn("DIR* FSDirectory.unprotectedRenameTo: " + error);
      throw new IOException(error);
    }

    // validate the destination
    if (dst.equals(src)) {
      throw new FileAlreadyExistsException(
          "The source " + src + " and destination " + dst + " are the same");
    }
    if (srcInode.isSymlink() &&
        dst.equals(((INodeSymlink) srcInode).getLinkValue())) {
      throw new FileAlreadyExistsException(
          "Cannot rename symlink " + src + " to its target " + dst);
    }
    // dst cannot be a directory or a file under src
    if (dst.startsWith(src) &&
        dst.charAt(src.length()) == Path.SEPARATOR_CHAR) {
      error = "Rename destination " + dst +
          " is a directory or file under source " + src;
      NameNode.stateChangeLog
          .warn("DIR* FSDirectory.unprotectedRenameTo: " + error);
      throw new IOException(error);
    }
    final byte[][] dstComponents = INode.getPathComponents(dst);
    final INode[] dstInodes = new INode[dstComponents.length];
    getRootDir().getExistingPathINodes(dstComponents, dstInodes, false);
    INode dstInode = dstInodes[dstInodes.length - 1];
    if (dstInodes.length == 1) {
      error = "rename destination cannot be the root";
      NameNode.stateChangeLog
          .warn("DIR* FSDirectory.unprotectedRenameTo: " + error);
      throw new IOException(error);
    }
    if (dstInode != null) { // Destination exists
      // It's OK to rename a file to a symlink and vice versa
      if (dstInode.isDirectory() != srcInode.isDirectory()) {
        error = "Source " + src + " and destination " + dst +
            " must both be directories";
        NameNode.stateChangeLog
            .warn("DIR* FSDirectory.unprotectedRenameTo: " + error);
        throw new IOException(error);
      }
      if (!overwrite) { // If destination exists, overwrite flag must be true
        error = "rename destination " + dst + " already exists";
        NameNode.stateChangeLog
            .warn("DIR* FSDirectory.unprotectedRenameTo: " + error);
        throw new FileAlreadyExistsException(error);
      }
      List<INode> children =
          dstInode.isDirectory() ? ((INodeDirectory) dstInode).getChildren() :
              null;
      if (children != null && children.size() != 0) {
        error =
            "rename cannot overwrite non empty destination directory " + dst;
        NameNode.stateChangeLog
            .warn("DIR* FSDirectory.unprotectedRenameTo: " + error);
        throw new IOException(error);
      }
    }
    if (dstInodes[dstInodes.length - 2] == null) {
      error = "rename destination parent " + dst + " not found.";
      NameNode.stateChangeLog
          .warn("DIR* FSDirectory.unprotectedRenameTo: " + error);
      throw new FileNotFoundException(error);
    }
    if (!dstInodes[dstInodes.length - 2].isDirectory()) {
      error = "rename destination parent " + dst + " is a file.";
      NameNode.stateChangeLog
          .warn("DIR* FSDirectory.unprotectedRenameTo: " + error);
      throw new ParentNotDirectoryException(error);
    }

    // Ensure dst has quota to accommodate rename
    verifyQuotaForRename(srcInodes, dstInodes);
    INode removedSrc = removeChildForRename(srcInodes, srcInodes.length - 1);
    if (removedSrc == null) {
      error = "Failed to rename " + src + " to " + dst +
          " because the source can not be removed";
      NameNode.stateChangeLog
          .warn("DIR* FSDirectory.unprotectedRenameTo: " + error);
      throw new IOException(error);
    }

    INode srcClone = cloneINode(removedSrc);

    final String srcChildName = removedSrc.getLocalName();
    String dstChildName = null;
    INode removedDst = null;
    try {
      if (dstInode != null) { //START ROOT_LEVEL_SNAPSHOT
          /*
           * If snapshot at Root is taken then we do not delete this destination permanently if this child is created after taking snapshot
           * This dstInode will be included in future NsQuota and DSQuota calculations.
           */
          if(isSnapshotAtRootTaken&&dstInodes[dstInodes.length -1].getStatus()!=SnapShotConstants.New){
              removedDst = ((INodeDirectory)dstInodes[dstInodes.length -2]).getChild(dstInodes[dstInodes.length -1].getLocalName());
              removedDst.setIsDeletedNoPersistance(SnapShotConstants.isDeleted);
              EntityManager.update(removedDst);
          }else{
              //destination exists, remove it.
              removedDst = removeChild(dstInodes, dstInodes.length - 1);
          }
        //END ROOT_LEVEL_SNAPSHOT
        dstChildName = removedDst.getLocalName();
      }

      INode dstChild = null;
      removedSrc.setLocalNameNoPersistance(dstComponents[dstInodes.length - 1]);
      // add src as dst to complete rename
      dstChild =
          addChildNoQuotaCheck(dstInodes, dstInodes.length - 1, removedSrc,
              UNKNOWN_DISK_SPACE);

      int filesDeleted = 0;
      if (dstChild != null) {
        removedSrc = null;
        if (NameNode.stateChangeLog.isDebugEnabled()) {
          NameNode.stateChangeLog.debug(
              "DIR* FSDirectory.unprotectedRenameTo: " + src +
                  " is renamed to " + dst);
        }
         //START ROOT_LEVEL_SNAPSHOT
        if(isSnapshotAtRootTaken){
            /*
             * Since we are updating the modification time, if the inode is before exisiting before snapshot, we need to take back-up of it.
             * 
             */
            
            if (srcInodes[srcInodes.length - 2].getStatus() == SnapShotConstants.Original) {
                INodeDirectory node = (INodeDirectory) srcInodes[srcInodes.length - 2];
                INode backUpRecord;
                if (node instanceof INodeDirectoryWithQuota) {
                    INodeDirectoryWithQuota nodeQuota = (INodeDirectoryWithQuota) node;
                    backUpRecord =new INodeDirectoryWithQuota(nodeQuota.getNsQuota(),nodeQuota.getDsQuota(),nodeQuota);
                } else {
                    backUpRecord = cloneINode(node);
                }
                backUpRecord.setIdNoPersistance(-node.getId());
                backUpRecord.setParentIdNoPersistance(-node.getParentId());
                node.setStatusNoPersistance(SnapShotConstants.Modified);
                EntityManager.add(backUpRecord);
            }

            if (dstInodes[dstInodes.length - 2].getStatus() == SnapShotConstants.Original) {
                INodeDirectory node = (INodeDirectory) dstInodes[dstInodes.length - 2];
                INode backUpRecord;
                if (node instanceof INodeDirectoryWithQuota) {
                    INodeDirectoryWithQuota nodeQuota = (INodeDirectoryWithQuota) node;
                    backUpRecord =new INodeDirectoryWithQuota(nodeQuota.getNsQuota(),nodeQuota.getDsQuota(),nodeQuota);
                } else {
                    backUpRecord = cloneINode(node);
                }
                backUpRecord.setIdNoPersistance(-node.getId());
                backUpRecord.setParentIdNoPersistance(-node.getParentId());
                node.setStatusNoPersistance(SnapShotConstants.Modified);
                EntityManager.add(backUpRecord);
            }
        }
        //END ROOT_LEVEL_SNAPSHOT
        
        srcInodes[srcInodes.length - 2].setModificationTime(timestamp);
        dstInodes[dstInodes.length - 2].setModificationTime(timestamp);
        // update moved lease with new filename
        getFSNamesystem().unprotectedChangeLease(src, dst);

   //START ROOT_LEVEL_SNAPSHOT
          if (!isSnapshotAtRootTaken) {
        // Collect the blocks and remove the lease for previous dst
        if (removedDst != null) {
          INode rmdst = removedDst;
          removedDst = null;
          List<Block> collectedBlocks = new ArrayList<Block>();
          filesDeleted = rmdst.collectSubtreeBlocksAndClear(collectedBlocks);
          getFSNamesystem().removePathAndBlocks(src, collectedBlocks);
        }

        EntityManager.snapshotMaintenance(
            HdfsTransactionContextMaintenanceCmds.INodePKChanged, srcClone,
            dstChild);

        return filesDeleted > 0;
}
else{
if (removedDst != null) {
                  removedDst = null;
              }
              //EntityManager.snapshotMaintenance(HOPTransactionContextMaintenanceCmds.INodePKChanged, srcClone, dstChild);..Now we do not have to do this, since primary key is now id.
              return true;
}

      }
    } finally {
      if (removedSrc != null) {
        // Rename failed - restore src
        removedSrc.setLocalNameNoPersistance(srcChildName);
        addChildNoQuotaCheck(srcInodes, srcInodes.length - 1, removedSrc,
            UNKNOWN_DISK_SPACE);
      }
      if (removedDst != null) {
        // Rename failed - restore dst
        removedDst.setLocalNameNoPersistance(dstChildName);
        addChildNoQuotaCheck(dstInodes, dstInodes.length - 1, removedDst,
            UNKNOWN_DISK_SPACE);
      }
    }
    NameNode.stateChangeLog.warn(
        "DIR* FSDirectory.unprotectedRenameTo: " + "failed to rename " + src +
            " to " + dst);
    throw new IOException("rename from " + src + " to " + dst + " failed.");
  }

  /**
   * Set file replication
   *
   * @param src
   *     file name
   * @param replication
   *     new replication
   * @param oldReplication
   *     old replication - output parameter
   * @return array of file blocks
   * @throws QuotaExceededException
   */
  Block[] setReplication(String src, short replication, short[] oldReplication)
      throws QuotaExceededException, UnresolvedLinkException, StorageException,
      TransactionContextException {
    Block[] fileBlocks = null;
    fileBlocks = unprotectedSetReplication(src, replication, oldReplication);
    return fileBlocks;
  }

  Block[] unprotectedSetReplication(String src, short replication,
      short[] oldReplication)
      throws QuotaExceededException, UnresolvedLinkException, StorageException,
      TransactionContextException {
    INode[] inodes = getRootDir().getExistingPathINodes(src, true);
    INode inode = inodes[inodes.length - 1];
    if (inode == null) {
      return null;
    }
    assert !inode.isSymlink();
    if (inode.isDirectory()) {
      return null;
    }
    INodeFile fileNode = (INodeFile) inode;
    final short oldRepl = fileNode.getBlockReplication();

    // check disk quota
    long dsDelta =
        (replication - oldRepl) * (fileNode.diskspaceConsumed() / oldRepl);
    updateCount(inodes, inodes.length - 1, 0, dsDelta, true);

    fileNode.setReplication(replication);

    if (oldReplication != null) {
      oldReplication[0] = oldRepl;
    }
    return fileNode.getBlocks();
  }

  /**
   * Get the blocksize of a file
   *
   * @param filename
   *     the filename
   * @return the number of bytes
   */
  long getPreferredBlockSize(String filename)
      throws UnresolvedLinkException, FileNotFoundException, IOException,
      StorageException {
    INode inode = getRootDir().getNode(filename, false);
    if (inode == null) {
      throw new FileNotFoundException("File does not exist: " + filename);
    }
    if (inode.isDirectory() || inode.isSymlink()) {
      throw new IOException("Getting block size of non-file: " + filename);
    }
    return ((INodeFile) inode).getPreferredBlockSize();
  }

  boolean exists(String src) throws UnresolvedLinkException, StorageException,
      TransactionContextException {
    src = normalizePath(src);
    INode inode = getRootDir().getNode(src, false);
    if (inode == null) {
      return false;
    }
    return inode.isDirectory() || inode.isSymlink() ? true :
        ((INodeFile) inode).getBlocks() != null;
  }

  void setPermission(String src, FsPermission permission)
      throws FileNotFoundException, UnresolvedLinkException, StorageException,
      TransactionContextException {
    unprotectedSetPermission(src, permission);
  }

  void unprotectedSetPermission(String src, FsPermission permissions)
      throws FileNotFoundException, UnresolvedLinkException, StorageException,
      TransactionContextException {
    INode inode = getRootDir().getNode(src, true);
    if (inode == null) {
      throw new FileNotFoundException("File does not exist: " + src);
    }
    inode.setPermission(permissions);
  }

  void setOwner(String src, String username, String groupname)
      throws FileNotFoundException, UnresolvedLinkException, StorageException,
      TransactionContextException {
    unprotectedSetOwner(src, username, groupname);
  }

  void unprotectedSetOwner(String src, String username, String groupname)
      throws FileNotFoundException, UnresolvedLinkException, StorageException,
      TransactionContextException {
    INode inode = getRootDir().getNode(src, true);
    if (inode == null) {
      throw new FileNotFoundException("File does not exist: " + src);
    }
    if (username != null) {
      inode.setUser(username);
    }
    if (groupname != null) {
      inode.setGroup(groupname);
    }
  }

  /**
   * Concat all the blocks from srcs to trg and delete the srcs files
   */
  public void concat(String target, String[] srcs)
      throws UnresolvedLinkException, StorageException,
      TransactionContextException {
    long timestamp = now();
    unprotectedConcat(target, srcs, timestamp);
  }
  

  /**
   * Concat all the blocks from srcs to trg and delete the srcs files
   *
   * @param target
   *     target file to move the blocks to
   * @param srcs
   *     list of file to move the blocks from
   *     Must be public because also called from EditLogs
   *     NOTE: - it does not update quota (not needed for concat)
   */
  public void unprotectedConcat(String target, String[] srcs, long timestamp)
      throws UnresolvedLinkException, StorageException,
      TransactionContextException {
    if (NameNode.stateChangeLog.isDebugEnabled()) {
      NameNode.stateChangeLog.debug("DIR* FSNamesystem.concat to " + target);
    }
    // do the move
    
    INode[] trgINodes = getExistingPathINodes(target);
    INodeFile trgInode = (INodeFile) trgINodes[trgINodes.length - 1];
    INodeDirectory trgParent = (INodeDirectory) trgINodes[trgINodes.length - 2];
    
    INodeFile[] allSrcInodes = new INodeFile[srcs.length];
    int i = 0;
    int totalBlocks = 0;
    long concatSize = 0;
    for (String src : srcs) {
      INodeFile srcInode = (INodeFile) getINode(src);
      allSrcInodes[i++] = srcInode;
      totalBlocks += srcInode.numBlocks();
      concatSize += srcInode.getSize();
    }
    List<BlockInfo> oldBlks =
        trgInode.appendBlocks(allSrcInodes, totalBlocks); // copy the blocks
    trgInode.recomputeFileSize();
    //HOP now the blocks are added to the targed file. copy of the old block infos is returned for snapshot maintenance
    

    //params for updating the snapshots
    INodeCandidatePrimaryKey trg_param =
        new INodeCandidatePrimaryKey(trgInode.getId());
    List<INodeCandidatePrimaryKey> srcs_param =
        new ArrayList<INodeCandidatePrimaryKey>();
    for (int j = 0; j < allSrcInodes.length; j++) {
      srcs_param.add(new INodeCandidatePrimaryKey(allSrcInodes[j].getId()));
    }

    // since we are in the same dir - we can use same parent to remove files
    int count = 0;
    for (INodeFile nodeToRemove : allSrcInodes) {
      if (nodeToRemove == null) {
        continue;
      }
      
      trgParent.removeChild(nodeToRemove);
      count++;
    }
    
    trgInode.setModificationTimeForce(timestamp);
    trgParent.setModificationTime(timestamp);
    // update quota on the parent directory ('count' files removed, 0 space)
    unprotectedUpdateCount(trgINodes, trgINodes.length - 1, -count, 0);
    

    EntityManager
        .snapshotMaintenance(HdfsTransactionContextMaintenanceCmds.Concat,
            trg_param, srcs_param, oldBlks);

  }

  /**
   * Delete the target directory and collect the blocks under it
   *
   * @param src
   *     Path of a directory to delete
   * @param collectedBlocks
   *     Blocks under the deleted directory
   * @return true on successful deletion; else false
   */
  boolean delete(String src, List<Block> collectedBlocks)
      throws UnresolvedLinkException, StorageException, IOException {
    if (NameNode.stateChangeLog.isDebugEnabled()) {
      NameNode.stateChangeLog.debug("DIR* FSDirectory.delete: " + src);
    }
     long now = now();
        int filesRemoved;
       
        if (namesystem.isSnapshotAtRootTaken()) {
            src = normalizePath(src);

            INode[] inodes = getRootDir().getExistingPathINodes(src, false);
            INode targetNode = inodes[inodes.length - 1];

            if (targetNode == null) { // non-existent src
                if (NameNode.stateChangeLog.isDebugEnabled()) {
                    NameNode.stateChangeLog.debug("DIR* FSDirectory.unprotectedDelete: "
                            + "failed to remove " + src + " because it does not exist");
                }
                return false;
            }
            if (inodes.length == 1) { // src is the root
                NameNode.stateChangeLog.warn("DIR* FSDirectory.unprotectedDelete: "
                        + "failed to remove " + src
                        + " because the root is not allowed to be deleted");
                 return false;
            }
            int pos = inodes.length - 1;
            
             targetNode = ((INodeDirectory)inodes[pos-1]).getChild(inodes[pos].getLocalName());    
            
            if (targetNode == null) {
                 return false;
            }
            
            //clone targetInode with-out cloning INodeAtributes..since we are not changing anything over-there..like quota
            INode targetNode_backup = cloneINode(targetNode,false);
            targetNode_backup.setParentIdNoPersistance(-targetNode.getParentId());
            targetNode_backup.setIsDeletedNoPersistance(SnapShotConstants.isDeleted);
            targetNode_backup.setIdNoPersistance(-targetNode.getId());
            targetNode_backup.setLocalName(targetNode.getLocalName()+"$DEL:"+targetNode.getId()+"$");
            EntityManager.add(targetNode_backup);
            EntityManager.remove(targetNode);
            
            // set the parent's modification time
            if (inodes[pos - 1].getStatus() == SnapShotConstants.Original) {
                 INode backUpRecord ;
                
                if(inodes[pos-1] instanceof INodeDirectoryWithQuota){
                    INodeDirectoryWithQuota nodeQuota = (INodeDirectoryWithQuota) inodes[pos - 1];
                    backUpRecord =new INodeDirectoryWithQuota(nodeQuota.getNsQuota(),nodeQuota.getDsQuota(),nodeQuota);
                }else{
                    backUpRecord = cloneINode(inodes[pos-1]);
                }
               
                backUpRecord.setIdNoPersistance(-inodes[pos - 1].getId());
                backUpRecord.setParentIdNoPersistance(-inodes[pos - 1].getParentId());
                inodes[pos - 1].setStatusNoPersistance(SnapShotConstants.Modified);
                inodes[pos - 1].setModificationTimeNoPersistance(now);
                EntityManager.update(inodes[pos - 1]);
                EntityManager.add(backUpRecord);
                
            } else {
                inodes[pos - 1].setModificationTime(now);
                EntityManager.update(inodes[pos - 1]);
            }
            
        } else {

                filesRemoved = unprotectedDelete(src, collectedBlocks, now);

            if (filesRemoved <= 0) {
                return false;
            }
            incrDeletedFileCount(filesRemoved);
            // Blocks will be deleted later by the caller of this method
            getFSNamesystem().removePathAndBlocks(src, null);
        }


        return true;
    }
   
  /**
   * @return true if the path is a non-empty directory; otherwise, return false.
   */
  boolean isNonEmptyDirectory(String path)
      throws UnresolvedLinkException, StorageException,
      TransactionContextException {
    final INode inode = getRootDir().getNode(path, false);
    if (inode == null || !inode.isDirectory()) {
      //not found or not a directory
      return false;
    }
    return ((INodeDirectory) inode).getChildrenList().size() != 0;
  }

  /**
   * Delete a path from the name space
   * Update the count at each ancestor directory with quota
   * @param src
   *     a string representation of a path to an inode
   * @param mtime
   *     the time the inode is removed
   */
  void unprotectedDelete(String src, long mtime)
      throws UnresolvedLinkException, StorageException, IOException {
    List<Block> collectedBlocks = new ArrayList<Block>();
    int filesRemoved = unprotectedDelete(src, collectedBlocks, mtime);
    if (filesRemoved > 0) {
      getFSNamesystem().removePathAndBlocks(src, collectedBlocks);
    }
  }
  
  /**
   * Delete a path from the name space
   * Update the count at each ancestor directory with quota
   *
   * @param src
   *     a string representation of a path to an inode
   * @param collectedBlocks
   *     blocks collected from the deleted path
   * @param mtime
   *     the time the inode is removed
   * @return the number of inodes deleted; 0 if no inodes are deleted.
   */
  int unprotectedDelete(String src, List<Block> collectedBlocks, long mtime)
      throws UnresolvedLinkException, StorageException,
      TransactionContextException {
    src = normalizePath(src);

    INode[] inodes = getRootDir().getExistingPathINodes(src, false);
    INode targetNode = inodes[inodes.length - 1];

    if (targetNode == null) { // non-existent src
      if (NameNode.stateChangeLog.isDebugEnabled()) {
        NameNode.stateChangeLog.debug(
            "DIR* FSDirectory.unprotectedDelete: " + "failed to remove " + src +
                " because it does not exist");
      }
      return 0;
    }
    if (inodes.length == 1) { // src is the root
      NameNode.stateChangeLog.warn("DIR* FSDirectory.unprotectedDelete: " +
          "failed to remove " + src +
          " because the root is not allowed to be deleted");
      return 0;
    }
    int pos = inodes.length - 1;
    // Remove the node from the namespace
    targetNode = removeChild(inodes, pos);
    if (targetNode == null) {
      return 0;
    }
    // set the parent's modification time
    inodes[pos - 1].setModificationTime(mtime);
    
    int filesRemoved = targetNode.collectSubtreeBlocksAndClear(collectedBlocks);
    if (NameNode.stateChangeLog.isDebugEnabled()) {
      NameNode.stateChangeLog
          .debug("DIR* FSDirectory.unprotectedDelete: " + src + " is removed");
    }
    return filesRemoved;
  }

  /**
   * Get a partial listing of the indicated directory
   *
   * @param src
   *     the directory name
   * @param startAfter
   *     the name to start listing after
   * @param needLocation
   *     if block locations are returned
   * @return a partial listing starting after startAfter
   */
  DirectoryListing getListing(String src, byte[] startAfter,
      boolean needLocation)
      throws UnresolvedLinkException, IOException, StorageException {
    String srcs = normalizePath(src);
    INode targetNode = getRootDir().getNode(srcs, true);
    if (targetNode == null) {
      return null;
    }

    if (!targetNode.isDirectory()) {
      return new DirectoryListing(new HdfsFileStatus[]{
          createFileStatus(HdfsFileStatus.EMPTY_NAME, targetNode,
              needLocation)}, 0);
    }
    INodeDirectory dirInode = (INodeDirectory) targetNode;
    List<INode> contents = dirInode.getChildrenList();
    int startChild = dirInode.nextChild(startAfter);
    int totalNumChildren = contents.size();
    int numOfListing = Math.min(totalNumChildren - startChild, this.lsLimit);
    HdfsFileStatus listing[] = new HdfsFileStatus[numOfListing];
    for (int i = 0; i < numOfListing; i++) {
      INode cur = contents.get(startChild + i);
              listing[i] = createFileStatus(cur.name, cur, needLocation);
    }
    return new DirectoryListing(listing,
        totalNumChildren - startChild - numOfListing);
  }

  /**
   * Get the file info for a specific file.
   *
   * @param src
   *     The string representation of the path to the file
   * @param resolveLink
   *     whether to throw UnresolvedLinkException
   * @return object containing information regarding the file
   * or null if file not found
   */
  HdfsFileStatus getFileInfo(String src, boolean resolveLink)
      throws UnresolvedLinkException, StorageException,
      TransactionContextException {
    String srcs = normalizePath(src);
    INode targetNode = getRootDir().getNode(srcs, resolveLink);
    if (targetNode == null) {
      return null;
    } else {
      return createFileStatus(HdfsFileStatus.EMPTY_NAME, targetNode);
    }
  }

  HdfsFileStatus getFileInfoForCreate(String src, boolean resolveLink)
      throws UnresolvedLinkException, StorageException,
      TransactionContextException {
    String srcs = normalizePath(src);
    INode targetNode = getRootDir().getNode(srcs, resolveLink);
    if (targetNode == null) {
      return null;
    } else {
      return createFileStatusForCreate(HdfsFileStatus.EMPTY_NAME, targetNode);
    }
  }

  /**
   * Get the blocks associated with the file.
   */
  Block[] getFileBlocks(String src)
      throws UnresolvedLinkException, StorageException,
      TransactionContextException {
    INode targetNode = getRootDir().getNode(src, false);
    if (targetNode == null) {
      return null;
    }
    if (targetNode.isDirectory()) {
      return null;
    }
    if (targetNode.isSymlink()) {
      return null;
    }
    return ((INodeFile) targetNode).getBlocks();
  }

  /**
   * Get {@link INode} associated with the file / directory.
   */
  INode getINode(String src) throws UnresolvedLinkException, StorageException,
      TransactionContextException {
    return getRootDir().getNode(src, true);
  }

  /**
   * Retrieve the existing INodes along the given path.
   *
   * @param path
   *     the path to explore
   * @return INodes array containing the existing INodes in the order they
   * appear when following the path from the root INode to the
   * deepest INodes. The array size will be the number of expected
   * components in the path, and non existing components will be
   * filled with null
   */
  INode[] getExistingPathINodes(String path)
      throws UnresolvedLinkException, StorageException,
      TransactionContextException {
    return getRootDir().getExistingPathINodes(path, true);
  }
  
  /**
   * Get the parent node of path.
   *
   * @param path
   *     the path to explore
   * @return its parent node
   */
  INodeDirectory getParent(byte[][] path)
      throws FileNotFoundException, UnresolvedLinkException, StorageException,
      TransactionContextException {
    return getRootDir().getParent(path);
  }
  
  /**
   * Check whether the filepath could be created
   */
  boolean isValidToCreate(String src)
      throws UnresolvedLinkException, StorageException,
      TransactionContextException {
    String srcs = normalizePath(src);
    if (srcs.startsWith("/") &&
        !srcs.endsWith("/") &&
        getRootDir().getNode(srcs, false) == null) {
      return true;
    } else {
      return false;
    }
  }

  /**
   * Check whether the path specifies a directory
   */
  boolean isDir(String src) throws UnresolvedLinkException, StorageException,
      TransactionContextException {
    src = normalizePath(src);
    INode node = getRootDir().getNode(src, false);
    return node != null && node.isDirectory();
  }

  /**
   * Updates namespace and diskspace consumed for all
   * directories until the parent directory of file represented by path.
   *
   * @param path
   *     path for the file.
   * @param nsDelta
   *     the delta change of namespace
   * @param dsDelta
   *     the delta change of diskspace
   * @throws QuotaExceededException
   *     if the new count violates any quota limit
   *     if path does not exist.
   */
  void updateSpaceConsumed(String path, long nsDelta, long dsDelta)
      throws QuotaExceededException, FileNotFoundException,
      UnresolvedLinkException, StorageException, TransactionContextException {
    INode[] inodes = getRootDir().getExistingPathINodes(path, false);
    int len = inodes.length;
    if (inodes[len - 1] == null) {
      throw new FileNotFoundException(path + " does not exist under rootDir.");
    }
    updateCount(inodes, len - 1, nsDelta, dsDelta, true);
  }
  
  /**
   * update count of each inode with quota
   *
   * @param inodes
   *     an array of inodes on a path
   * @param numOfINodes
   *     the number of inodes to update starting from index 0
   * @param nsDelta
   *     the delta change of namespace
   * @param dsDelta
   *     the delta change of diskspace
   * @param checkQuota
   *     if true then check if quota is exceeded
   * @throws QuotaExceededException
   *     if the new count violates any quota limit
   */
  private void updateCount(INode[] inodes, int numOfINodes, long nsDelta,
      long dsDelta, boolean checkQuota)
      throws QuotaExceededException, StorageException,
      TransactionContextException {
    if (!isQuotaEnabled()) {
      return;
    }
    
    if (!ready) {
      //still initializing. do not check or update quotas.
      return;
    }
    if (numOfINodes > inodes.length) {
      numOfINodes = inodes.length;
    }
    if (checkQuota) {
      verifyQuota(inodes, numOfINodes, nsDelta, dsDelta, null);
    }
  /*  for(int i = 0; i < numOfINodes; i++) {
      if (inodes[i].isQuotaSet()) { // a directory with quota
        INodeDirectoryWithQuota node =(INodeDirectoryWithQuota)inodes[i]; 
        //START ROOT_LEVEL_SNAPSHOT
        //Since the quota gets chnaged and snapshot has been taken we need to save the state.
        if(((FSNamesystem)namesystem).isSnapshotAtRootTaken()){
            if(node.getStatus()==SnapShotConstants.Original){
                INodeDirectoryWithQuota inodeTobeSaved = new INodeDirectoryWithQuota(node.getNsQuota(), node.getDsQuota(),new INodeDirectory(node));
                 inodeTobeSaved.setIdNoPersistance(-node.getId());
                 inodeTobeSaved.setParentIdNoPersistance(-node.getParentId());
                node.setStatusNoPersistance(SnapShotConstants.Modified);
                EntityManager.add(inodeTobeSaved);
            }
        }
        //END ROOT_LEVEL_SNAPSHOT
        node.updateNumItemsInTree(nsDelta, dsDelta);
      }
    }*/
    
    INode iNode = inodes[numOfINodes - 1];
    namesystem.getQuotaUpdateManager()
        .addUpdate(iNode.getId(), nsDelta, dsDelta);
  }
  
  /**
   * update quota of each inode and check to see if quota is exceeded.
   * See {@link #updateCount(INode[], int, long, long, boolean)}
   */
  private void updateCountNoQuotaCheck(INode[] inodes, int numOfINodes,
      long nsDelta, long dsDelta)
      throws StorageException, TransactionContextException {
    try {
      updateCount(inodes, numOfINodes, nsDelta, dsDelta, false);
    } catch (QuotaExceededException e) {
      NameNode.LOG.warn("FSDirectory.updateCountNoQuotaCheck - unexpected ", e);
    }
  }
  
  /**
   * updates quota without verification
   * callers responsibility is to make sure quota is not exceeded
   *
   * @param inodes
   * @param numOfINodes
   * @param nsDelta
   * @param dsDelta
   */
  void unprotectedUpdateCount(INode[] inodes, int numOfINodes, long nsDelta,
      long dsDelta) throws StorageException, TransactionContextException {
    if (!isQuotaEnabled()) {
      return;
    }

    INode iNode = inodes[numOfINodes - 1];
    namesystem.getQuotaUpdateManager()
        .addUpdate(iNode.getId(), nsDelta, dsDelta);
  }
  
  /**
   * Return the name of the path represented by inodes at [0, pos]
   */
  private static String getFullPathName(INode[] inodes, int pos) {
    StringBuilder fullPathName = new StringBuilder();
    if (inodes[0].isRoot()) {
      if (pos == 0) {
        return Path.SEPARATOR;
      }
    } else {
      fullPathName.append(inodes[0].getLocalName());
    }
    
    for (int i = 1; i <= pos; i++) {
      fullPathName.append(Path.SEPARATOR_CHAR).append(inodes[i].getLocalName());
    }
    return fullPathName.toString();
  }

  /**
   * Return the full path name of the specified inode
   */
  static String getFullPathName(INode inode)
      throws StorageException, TransactionContextException {
    // calculate the depth of this inode from root
    int depth = 0;
    for (INode i = inode; i != null; i = i.getParent()) {
      depth++;
    }
    INode[] inodes = new INode[depth];

    // fill up the inodes in the path from this inode to root
    for (int i = 0; i < depth; i++) {
      if (inode == null) {
        NameNode.stateChangeLog.warn("Could not get full path." +
            " Corresponding file might have deleted already.");
        return null;
      }
      inodes[depth - i - 1] = inode;
      inode = inode.getParent();
    }
    return getFullPathName(inodes, depth - 1);
  }
  
  /**
   * Create a directory
   * If ancestor directories do not exist, automatically create them.
   *
   * @param src
   *     string representation of the path to the directory
   * @param permissions
   *     the permission of the directory
   *     if the permission of the directory should inherit
   *     from its parent or not. u+wx is implicitly added to
   *     the automatically created directories, and to the
   *     given directory if inheritPermission is true
   * @param now
   *     creation time
   * @return true if the operation succeeds false otherwise
   * @throws FileNotFoundException
   *     if an ancestor or itself is a file
   * @throws QuotaExceededException
   *     if directory creation violates
   *     any quota limit
   * @throws UnresolvedLinkException
   *     if a symlink is encountered in src.
   */
  boolean mkdirs(String src, PermissionStatus permissions,
      boolean inheritPermission, long now)
      throws FileAlreadyExistsException, QuotaExceededException,
      UnresolvedLinkException, StorageException, TransactionContextException {
    src = normalizePath(src);
    String[] names = INode.getPathNames(src);
    byte[][] components = INode.getPathComponents(names);
    INode[] inodes = new INode[components.length];
    final int lastInodeIndex = inodes.length - 1;

    getRootDir().getExistingPathINodes(components, inodes, false);

    // find the index of the first null in inodes[]
    StringBuilder pathbuilder = new StringBuilder();
    int i = 1;
    for (; i < inodes.length && inodes[i] != null; i++) {
      pathbuilder.append(Path.SEPARATOR + names[i]);
      if (!inodes[i].isDirectory()) {
        throw new FileAlreadyExistsException(
            "Parent path is not a directory: " + pathbuilder + " " +
                inodes[i].getLocalName());
      }
    }

    // default to creating parent dirs with the given perms
    PermissionStatus parentPermissions = permissions;

    // if not inheriting and it's the last inode, there's no use in
    // computing perms that won't be used
    if (inheritPermission || (i < lastInodeIndex)) {
      // if inheriting (ie. creating a file or symlink), use the parent dir,
      // else the supplied permissions
      // NOTE: the permissions of the auto-created directories violate posix
      FsPermission parentFsPerm =
          inheritPermission ? inodes[i - 1].getFsPermission() :
              permissions.getPermission();

      // ensure that the permissions allow user write+execute
      if (!parentFsPerm.getUserAction().implies(FsAction.WRITE_EXECUTE)) {
        parentFsPerm = new FsPermission(
            parentFsPerm.getUserAction().or(FsAction.WRITE_EXECUTE),
            parentFsPerm.getGroupAction(), parentFsPerm.getOtherAction());
      }

      if (!parentPermissions.getPermission().equals(parentFsPerm)) {
        parentPermissions =
            new PermissionStatus(parentPermissions.getUserName(),
                parentPermissions.getGroupName(), parentFsPerm);
        // when inheriting, use same perms for entire path
        if (inheritPermission) {
          permissions = parentPermissions;
        }
      }
    }

    // create directories beginning from the first null index
    for (; i < inodes.length; i++) {
      pathbuilder.append(Path.SEPARATOR + names[i]);
      String cur = pathbuilder.toString();
      unprotectedMkdir(inodes, i, components[i],
          (i < lastInodeIndex) ? parentPermissions : permissions, now);
      if (inodes[i] == null) {
        return false;
      }
      // Directory creation also count towards FilesCreated
      // to match count of FilesDeleted metric.
      if (getFSNamesystem() != null) {
        NameNode.getNameNodeMetrics().incrFilesCreated();
      }

      if (NameNode.stateChangeLog.isDebugEnabled()) {
        NameNode.stateChangeLog
            .debug("DIR* FSDirectory.mkdirs: created directory " + cur);
      }
    }
    return true;
  }

  /**
   */
  INode unprotectedMkdir(String src, PermissionStatus permissions,
      long timestamp)
      throws QuotaExceededException, UnresolvedLinkException, StorageException,
      TransactionContextException {
    byte[][] components = INode.getPathComponents(src);
    INode[] inodes = new INode[components.length];

    getRootDir().getExistingPathINodes(components, inodes, false);
    unprotectedMkdir(inodes, inodes.length - 1, components[inodes.length - 1],
        permissions, timestamp);
    return inodes[inodes.length - 1];
  }

  /**
   * create a directory at index pos.
   * The parent path to the directory is at [0, pos-1].
   * All ancestors exist. Newly created one stored at index pos.
   */
  private void unprotectedMkdir(INode[] inodes, int pos, byte[] name,
      PermissionStatus permission, long timestamp)
      throws QuotaExceededException, StorageException,
      TransactionContextException {
   INodeDirectory direc = new INodeDirectory(name, permission, timestamp);
        //START_ROOT_LEVEL_SNAPSHOT
        if (namesystem.isSnapshotAtRootTaken()) {
            //Since snapshot was taken set status to SnapShotConstants.New for newly created inodes[file or directory]
            direc.status = SnapShotConstants.New;
        }
        //END_ROOT_LEVEL_SNAPSHOT
        inodes[pos] = addChild(inodes, pos,direc,-1);
  }
  
  /**
   * Add a node child to the namespace. The full path name of the node is src.
   * childDiskspace should be -1, if unknown.
   * QuotaExceededException is thrown if it violates quota limit
   */
  private <T extends INode> T addNode(String src, T child, long childDiskspace)
      throws QuotaExceededException, UnresolvedLinkException, StorageException,
      TransactionContextException {
    byte[][] components = INode.getPathComponents(src);
    byte[] path = components[components.length - 1];
    child.setLocalNameNoPersistance(path);
    cacheName(child);
    INode[] inodes = new INode[components.length];
    getRootDir().getExistingPathINodes(components, inodes, false);
    return addChild(inodes, inodes.length - 1, child, childDiskspace);
  }

  /**
   * Verify quota for adding or moving a new INode with required
   * namespace and diskspace to a given position.
   *
   * @param inodes
   *     INodes corresponding to a path
   * @param pos
   *     position where a new INode will be added
   * @param nsDelta
   *     needed namespace
   * @param dsDelta
   *     needed diskspace
   * @param commonAncestor
   *     Last node in inodes array that is a common ancestor
   *     for a INode that is being moved from one location to the other.
   *     Pass null if a node is not being moved.
   * @throws QuotaExceededException
   *     if quota limit is exceeded.
   */
  private void verifyQuota(INode[] inodes, int pos, long nsDelta, long dsDelta,
      INode commonAncestor) throws QuotaExceededException, StorageException,
      TransactionContextException {
    if (!ready) {
      // Do not check quota if edits log is still being processed
      return;
    }
    if (nsDelta <= 0 && dsDelta <= 0) {
      // if quota is being freed or not being consumed
      return;
    }
    if (pos > inodes.length) {
      pos = inodes.length;
    }
    int i = pos - 1;
    try {
      // check existing components in the path  
      for (; i >= 0; i--) {
        if (commonAncestor == inodes[i]) {
          // Moving an existing node. Stop checking for quota when common
          // ancestor is reached
          return;
        }
        if (inodes[i].isQuotaSet()) { // a directory with quota
          INodeDirectoryWithQuota node = (INodeDirectoryWithQuota) inodes[i];
          node.verifyQuota(nsDelta, dsDelta);
        }
      }
    } catch (QuotaExceededException e) {
      e.setPathName(getFullPathName(inodes, i));
      throw e;
    }
  }
  
  /**
   * Verify quota for rename operation where srcInodes[srcInodes.length-1]
   * moves
   * dstInodes[dstInodes.length-1]
   *
   * @param srcInodes
   *     directory from where node is being moved.
   * @param dstInodes
   *     directory to where node is moved to.
   * @throws QuotaExceededException
   *     if quota limit is exceeded.
   */
  private void verifyQuotaForRename(INode[] srcInodes, INode[] dstInodes)
      throws QuotaExceededException, StorageException,
      TransactionContextException {

    if (!isQuotaEnabled()) {
      return;    //HOP
    }
    
    if (!ready) {
      // Do not check quota if edits log is still being processed
      return;
    }
    INode srcInode = srcInodes[srcInodes.length - 1];
    INode commonAncestor = null;
    for (int i = 0; srcInodes[i] == dstInodes[i]; i++) {
      commonAncestor = srcInodes[i];
    }
    INode.DirCounts srcCounts = new INode.DirCounts();
    srcInode.spaceConsumedInTree(srcCounts);
    long nsDelta = srcCounts.getNsCount();
    long dsDelta = srcCounts.getDsCount();
    
    // Reduce the required quota by dst that is being removed
    INode dstInode = dstInodes[dstInodes.length - 1];
   
     //START ROOT_LEVEL_SNAPSHOT
    /*
     * The semantics of space calculations after taking snapshot are
     * Consider /A/B/C and /A/D/C
     * 1. If we B is deleted, then the subtree under B is included in NSQuota and DSQuota for /(Root) and A.
     * 2. If C is moved to D,i.e, by overwriting the file C. Then C is included in NSQuota, DSQuota of {/,A,D}. 
     *  2.1 The NSQuota of B is decreased by 1 and DSQuota is decreased by the size of C.
     *  2.2 The NSQUota of D is increased by 1 and DAQuota is increased by the size of C.
     *  2.3 Similary if C is directory(over-writing an non-empty directory is not allowed), then
     *     2.3.1 The NSQuota of B is decreased by NSQuota of C and DSQuota of B is decreased by the size(DSQuota) of subtree at C.
     *     2.3.2 The NSQUota of D is increased by NSQuota of C and DAQuota is increased by the the size(DSQuota) of subtree at C.
     */
    if(!namesystem.isSnapshotAtRootTaken()){
        if (dstInode != null) {
            INode.DirCounts dstCounts = new INode.DirCounts();
            dstInode.spaceConsumedInTree(dstCounts);
            nsDelta -= dstCounts.getNsCount();
            dsDelta -= dstCounts.getDsCount();
        }
    }   
    //END ROOT_LEVEL_SNAPSHOT
    verifyQuota(dstInodes, dstInodes.length - 1, nsDelta, dsDelta,
        commonAncestor);
  }
  
  private void verifyQuotaForRename(INode[] srcInodes, INode[] dstInodes,
      long srcNsCount, long srcDsCount, long dstNsCount, long dstDsCount)
      throws QuotaExceededException, StorageException,
      TransactionContextException {

    if (!isQuotaEnabled()) {
      return;
    }

    if (!ready) {
      // Do not check quota if edits log is still being processed
      return;
    }
    INode commonAncestor = null;
    for (int i = 0; srcInodes[i] == dstInodes[i]; i++) {
      commonAncestor = srcInodes[i];
    }

    // Reduce the required quota by dst that is being removed
    INode dstInode = dstInodes[dstInodes.length - 1];
    long nsDelta = srcNsCount;
    long dsDelta = srcDsCount;
   //START ROOT_LEVEL_SNAPSHOT
    /*
     * The semantics of space calculations after taking snapshot are
     * Consider /A/B/C and /A/D/C
     * 1. If we B is deleted, then the subtree under B is included in NSQuota and DSQuota for /(Root) and A.
     * 2. If C is moved to D,i.e, by overwriting the file C. Then C is included in NSQuota, DSQuota of {/,A,D}. 
     *  2.1 The NSQuota of B is decreased by 1 and DSQuota is decreased by the size of C.
     *  2.2 The NSQUota of D is increased by 1 and DAQuota is increased by the size of C.
     *  2.3 Similary if C is directory(over-writing an non-empty directory is not allowed), then
     *     2.3.1 The NSQuota of B is decreased by NSQuota of C and DSQuota of B is decreased by the size(DSQuota) of subtree at C.
     *     2.3.2 The NSQUota of D is increased by NSQuota of C and DAQuota is increased by the the size(DSQuota) of subtree at C.
     */
    if(!namesystem.isSnapshotAtRootTaken()){
        if (dstInode != null) {
            nsDelta -= dstNsCount;
            dsDelta -= dstDsCount;
        }
    }   
    //END ROOT_LEVEL_SNAPSHOT
    verifyQuota(dstInodes, dstInodes.length - 1, nsDelta, dsDelta,
        commonAncestor);
  }
  
  /**
   * Verify that filesystem limit constraints are not violated
   *
   * @throws PathComponentTooLongException
   *     child's name is too long
   * @throws MaxDirectoryItemsExceededException
   *     items per directory is exceeded
   */
  protected <T extends INode> void verifyFsLimits(INode[] pathComponents,
      int pos, T child)
      throws FSLimitException, StorageException, TransactionContextException {
    boolean includeChildName = false;
    try {
      if (maxComponentLength != 0) {
        int length = child.getLocalName().length();
        if (length > maxComponentLength) {
          includeChildName = true;
          throw new PathComponentTooLongException(maxComponentLength, length);
        }
      }
      if (maxDirItems != 0) {
        INodeDirectory parent = (INodeDirectory) pathComponents[pos - 1];
        int count = parent.getChildrenList().size();
        if (count >= maxDirItems) {
          throw new MaxDirectoryItemsExceededException(maxDirItems, count);
        }
      }
    } catch (FSLimitException e) {
      String badPath = getFullPathName(pathComponents, pos - 1);
      if (includeChildName) {
        badPath += Path.SEPARATOR + child.getLocalName();
      }
      e.setPathName(badPath);
      // Do not throw if edits log is still being processed
      if (ready) {
        throw (e);
      }
      // log pre-existing paths that exceed limits
      NameNode.LOG
          .error("FSDirectory.verifyFsLimits - " + e.getLocalizedMessage());
    }
  }
  
  /**
   * Add a node child to the inodes at index pos.
   * Its ancestors are stored at [0, pos-1].
   * QuotaExceededException is thrown if it violates quota limit
   */
  private <T extends INode> T addChild(INode[] pathComponents, int pos, T child,
      long childDiskspace, boolean checkQuota)
      throws QuotaExceededException, StorageException,
      TransactionContextException {
    // The filesystem limits are not really quotas, so this check may appear
    // odd.  It's because a rename operation deletes the src, tries to add
    // to the dest, if that fails, re-adds the src from whence it came.
    // The rename code disables the quota when it's restoring to the
    // original location because a quota violation would cause the the item
    // to go "poof".  The fs limits must be bypassed for the same reason.
    if (checkQuota) {
      verifyFsLimits(pathComponents, pos, child);
    }
    
    INode.DirCounts counts = new INode.DirCounts();
    if (isQuotaEnabled()) {       //HOP
      child.spaceConsumedInTree(counts);
    }
    if (childDiskspace < 0) {
      childDiskspace = counts.getDsCount();
    }

    updateCount(pathComponents, pos, counts.getNsCount(), childDiskspace,
        checkQuota);
    if (pathComponents[pos - 1] == null) {
      throw new NullPointerException("Panic: parent does not exist");
    }
 //START ROOT_LEVEL_SNAPSHOT
    //This is used for storing the state, since if the child is successfully added, then its state needs to be saved[The modification time will be changed.
    //INode backUpRecord = new INodeDirectory((INodeDirectory)pathComponents[pos-1]);
  
      INode backUpRecord;
      if (pathComponents[pos - 1] instanceof INodeDirectoryWithQuota) {
          INodeDirectoryWithQuota nodeQuota = (INodeDirectoryWithQuota) pathComponents[pos - 1];
          backUpRecord = new INodeDirectoryWithQuota(nodeQuota.getNsQuota(),nodeQuota.getDsQuota(),nodeQuota);
      } else {
          backUpRecord = cloneINode(pathComponents[pos - 1]);
      }


   //END ROOT_LEVEL_SNAPSHOT
    T addedNode =
        ((INodeDirectory) pathComponents[pos - 1]).addChild(child, true,namesystem.isSnapshotAtRootTaken());
    if (addedNode == null) {
      updateCount(pathComponents, pos, -counts.getNsCount(), -childDiskspace,
          true);
    }

<<<<<<< HEAD
   //START ROOT_LEVEL_SNAPSHOT
      if (addedNode != null) {

          if (namesystem.isSnapshotAtRootTaken()&&pathComponents[pos-1].getStatus()==SnapShotConstants.Original) {
               //The parent inode's modification time is changed in method pathComponents[pos-1]).addChild(
              //So we need to persist the old state.[With old modification]
              backUpRecord.setIdNoPersistance(-pathComponents[pos-1].getId());
              backUpRecord.setParentIdNoPersistance(-pathComponents[pos-1].getParentId());
              pathComponents[pos-1].setStatusNoPersistance(SnapShotConstants.Modified);
              EntityManager.update(pathComponents[pos-1]);
              EntityManager.add(backUpRecord);
     
          }    
          
          
              if (!addedNode.isDirectory()) {
                  INode[] pc = Arrays.copyOf(pathComponents, pathComponents.length);
                  pc[pc.length - 1] = addedNode;
                  String path = getFullPathName(pc, pc.length - 1);
                  PathMemcache.getInstance().set(path, pc);
              }
          
      }    
      //END ROOT_LEVEL_SNAPSHOT

=======
    if (addedNode != null) {
      if (!addedNode.isDirectory()) {
        INode[] pc = Arrays.copyOf(pathComponents, pathComponents.length);
        pc[pc.length - 1] = addedNode;
        String path = getFullPathName(pc, pc.length - 1);
        Cache.getInstance().set(path, pc);
      }
    }
    //
>>>>>>> ecf29fcc
    return addedNode;
  }

  private <T extends INode> T addChild(INode[] pathComponents, int pos, T child,
      long childNamespace, long childDiskspace, boolean checkQuota)
      throws QuotaExceededException, StorageException,
      TransactionContextException {
    // The filesystem limits are not really quotas, so this check may appear
    // odd.  It's because a rename operation deletes the src, tries to add
    // to the dest, if that fails, re-adds the src from whence it came.
    // The rename code disables the quota when it's restoring to the
    // original location becase a quota violation would cause the the item
    // to go "poof".  The fs limits must be bypassed for the same reason.
    if (checkQuota) {
      verifyFsLimits(pathComponents, pos, child);
    }

    updateCount(pathComponents, pos, childNamespace, childDiskspace,
        checkQuota);
    if (pathComponents[pos - 1] == null) {
      throw new NullPointerException("Panic: parent does not exist");
    }
    T addedNode =
        ((INodeDirectory) pathComponents[pos - 1]).addChild(child, true,namesystem.isSnapshotAtRootTaken());
    if (addedNode == null) {
      updateCount(pathComponents, pos, -childNamespace, -childDiskspace, true);
    }

    if (addedNode != null) {
      if (!addedNode.isDirectory()) {
        INode[] pc = Arrays.copyOf(pathComponents, pathComponents.length);
        pc[pc.length - 1] = addedNode;
        String path = getFullPathName(pc, pc.length - 1);
        Cache.getInstance().set(path, pc);
      }
    }
    //
    return addedNode;
  }

  private <T extends INode> T addChild(INode[] pathComponents, int pos, T child,
      long childDiskspace) throws QuotaExceededException, StorageException,
      TransactionContextException {
    return addChild(pathComponents, pos, child, childDiskspace, true);
  }
  
  private <T extends INode> T addChildNoQuotaCheck(INode[] pathComponents,
      int pos, T child, long childDiskspace)
      throws StorageException, TransactionContextException {
    T inode = null;
    try {
      inode = addChild(pathComponents, pos, child, childDiskspace, false);
    } catch (QuotaExceededException e) {
      NameNode.LOG.warn("FSDirectory.addChildNoQuotaCheck - unexpected", e);
    }
    return inode;
  }
  
  private <T extends INode> T addChildNoQuotaCheck(INode[] pathComponents,
      int pos, T child, long childNamespace, long childDiskspace)
      throws StorageException, TransactionContextException {
    T inode = null;
    try {
      inode =
          addChild(pathComponents, pos, child, childNamespace, childDiskspace,
              false);
    } catch (QuotaExceededException e) {
      NameNode.LOG.warn("FSDirectory.addChildNoQuotaCheck - unexpected", e);
    }
    return inode;
  }
  
  /**
   * Remove an inode at index pos from the namespace.
   * Its ancestors are stored at [0, pos-1].
   * Count of each ancestor with quota is also updated.
   * Return the removed node; null if the removal fails.
   */
  INode removeChild(INode[] pathComponents, int pos, boolean forRename)
      throws StorageException, TransactionContextException {
    INode removedNode = null;
    if (forRename) {
      removedNode = pathComponents[pos];
      removedNode.logMetadataEvent(MetadataLogEntry.Operation.DELETE);
    } else {
      removedNode = ((INodeDirectory) pathComponents[pos - 1])
          .removeChild(pathComponents[pos]);
    }
    if (removedNode != null && isQuotaEnabled()) {
      List<QuotaUpdate> outstandingUpdates = (List<QuotaUpdate>) EntityManager
          .findList(QuotaUpdate.Finder.ByINodeId, removedNode.getId());
      long nsDelta = 0;
      long dsDelta = 0;
      for (QuotaUpdate update : outstandingUpdates) {
        nsDelta += update.getNamespaceDelta();
        dsDelta += update.getDiskspaceDelta();
      }
      INode.DirCounts counts = new INode.DirCounts();
      removedNode.spaceConsumedInTree(counts);
      updateCountNoQuotaCheck(pathComponents, pos,
          -counts.getNsCount() + nsDelta, -counts.getDsCount() + dsDelta);
    }
    return removedNode;
  }
  
  INode removeChild(INode[] pathComponents, int pos, boolean forRename, 
          final long nsCount, final long dsCount)
      throws StorageException, TransactionContextException {
    INode removedNode = null;
    if (forRename) {
      removedNode = pathComponents[pos];
      removedNode.logMetadataEvent(MetadataLogEntry.Operation.DELETE);
    } else {
      removedNode = ((INodeDirectory) pathComponents[pos - 1])
          .removeChild(pathComponents[pos]);
    }
    if (removedNode != null && isQuotaEnabled()) {
      List<QuotaUpdate> outstandingUpdates = (List<QuotaUpdate>) EntityManager
          .findList(QuotaUpdate.Finder.ByINodeId, removedNode.getId());
      long nsDelta = 0;
      long dsDelta = 0;
      for (QuotaUpdate update : outstandingUpdates) {
        nsDelta += update.getNamespaceDelta();
        dsDelta += update.getDiskspaceDelta();
      }
      //INode.DirCounts counts = new INode.DirCounts();
      //removedNode.spaceConsumedInTree(counts);
      updateCountNoQuotaCheck(pathComponents, pos,
          -nsCount + nsDelta, -dsCount + dsDelta);
    }
    return removedNode;
  }

  INode removeChildNonRecursively(INode[] pathComponents, int pos)
      throws StorageException, TransactionContextException {
    INode removedNode = ((INodeDirectory) pathComponents[pos - 1])
        .removeChild(pathComponents[pos]);
    if (removedNode != null && isQuotaEnabled()) {
      List<QuotaUpdate> outstandingUpdates = (List<QuotaUpdate>) EntityManager
          .findList(QuotaUpdate.Finder.ByINodeId, removedNode.getId());
      long nsDelta = 0;
      long dsDelta = 0;
      for (QuotaUpdate update : outstandingUpdates) {
        nsDelta += update.getNamespaceDelta();
        dsDelta += update.getDiskspaceDelta();
      }
      if (removedNode.isDirectory()) {
        updateCountNoQuotaCheck(pathComponents, pos, -1 + nsDelta, dsDelta);
      } else {
        INode.DirCounts counts = new INode.DirCounts();
        removedNode.spaceConsumedInTree(counts);
        updateCountNoQuotaCheck(pathComponents, pos,
            -counts.getNsCount() + nsDelta, -counts.getDsCount() + dsDelta);
      }
    }
    return removedNode;
  }
  
  private INode removeChild(INode[] pathComponents, int pos)
      throws StorageException, TransactionContextException {
    return removeChild(pathComponents, pos, false);
  }
  
  private INode removeChild(INode[] pathComponents, int pos, final long nsCount,
          final long dsCount)
      throws StorageException, TransactionContextException {
    return removeChild(pathComponents, pos, false,nsCount,dsCount);
  }
  

  private INode removeChildForRename(INode[] pathComponents, int pos)
      throws StorageException, TransactionContextException {
    return removeChild(pathComponents, pos, true);
  }

  private INode removeChildForRename(INode[] pathComponents, int pos,
      long nsCount, long dsCount)
      throws StorageException, TransactionContextException {
    return removeChild(pathComponents, pos, true, nsCount, dsCount);
  }
  
  /**
   */
  String normalizePath(String src) {
    if (src.length() > 1 && src.endsWith("/")) {
      src = src.substring(0, src.length() - 1);
    }
    return src;
  }

  ContentSummary getContentSummary(String src)
      throws FileNotFoundException, UnresolvedLinkException, StorageException,
      TransactionContextException {
    String srcs = normalizePath(src);
    INode targetNode = getRootDir().getNode(srcs, false);
    if (targetNode == null) {
      throw new FileNotFoundException("File does not exist: " + srcs);
    } else {
      return targetNode.computeContentSummary();
    }
  }

  /**
   * Update the count of each directory with quota in the namespace
   * A directory's count is defined as the total number inodes in the tree
   * rooted at the directory.
   * <p/>
   * This is an update of existing state of the filesystem and does not
   * throw QuotaExceededException.
   */
  void updateCountForINodeWithQuota()
      throws StorageException, TransactionContextException {
    // HOP If this one is used for something then we need to modify it to use the QuotaUpdateManager
    updateCountForINodeWithQuota(getRootDir(), new INode.DirCounts(),
        new ArrayList<INode>(50));
  }
  
  /**
   * Update the count of the directory if it has a quota and return the count
   * <p/>
   * This does not throw a QuotaExceededException. This is just an update
   * of of existing state and throwing QuotaExceededException does not help
   * with fixing the state, if there is a problem.
   *
   * @param dir
   *     the root of the tree that represents the directory
   *     counters for name space and disk space
   * @param nodesInPath
   *     INodes for the each of components in the path.
   */
  private static void updateCountForINodeWithQuota(INodeDirectory dir,
      INode.DirCounts counts, ArrayList<INode> nodesInPath)
      throws StorageException, TransactionContextException {
    long parentNamespace = counts.nsCount;
    long parentDiskspace = counts.dsCount;
    
    counts.nsCount = 1L;//for self. should not call node.spaceConsumedInTree()
    counts.dsCount = 0L;
    
    /* We don't need nodesInPath if we could use 'parent' field in 
     * INode. using 'parent' is not currently recommended. */
    nodesInPath.add(dir);

    for (INode child : dir.getChildrenList()) {
      if (child.isDirectory()) {
        updateCountForINodeWithQuota((INodeDirectory) child, counts,
            nodesInPath);
      } else if (child.isSymlink()) {
        counts.nsCount += 1;
      } else { // reduce recursive calls
        counts.nsCount += 1;
        counts.dsCount += ((INodeFile) child).diskspaceConsumed();
      }
    }

    if (dir.isQuotaSet()) {
      ((INodeDirectoryWithQuota) dir)
          .setSpaceConsumed(counts.nsCount, counts.dsCount);

      // check if quota is violated for some reason.
      if ((dir.getNsQuota() >= 0 && counts.nsCount > dir.getNsQuota()) ||
          (dir.getDsQuota() >= 0 && counts.dsCount > dir.getDsQuota())) {

        // can only happen because of a software bug. the bug should be fixed.
        StringBuilder path = new StringBuilder(512);
        for (INode n : nodesInPath) {
          path.append('/');
          path.append(n.getLocalName());
        }
        
        NameNode.LOG.warn("Quota violation in image for " + path +
            " (Namespace quota : " + dir.getNsQuota() +
            " consumed : " + counts.nsCount + ")" +
            " (Diskspace quota : " + dir.getDsQuota() +
            " consumed : " + counts.dsCount + ").");
      }
    }

    // pop 
    nodesInPath.remove(nodesInPath.size() - 1);
    
    counts.nsCount += parentNamespace;
    counts.dsCount += parentDiskspace;
  }
  
  /**
   * See {@link ClientProtocol#setQuota(String, long, long)} for the contract.
   * Sets quota for for a directory.
   *
   * @throws FileNotFoundException
   *     if the path does not exist or is a file
   * @throws QuotaExceededException
   *     if the directory tree size is
   *     greater than the given quota
   * @throws UnresolvedLinkException
   *     if a symlink is encountered in src.
   */
  INodeDirectory unprotectedSetQuota(String src, long nsQuota, long dsQuota)
      throws FileNotFoundException, QuotaExceededException,
      UnresolvedLinkException, StorageException, TransactionContextException {
    if (!isQuotaEnabled()) {
      return null;    //HOP
    }
    
    // sanity check
    if ((nsQuota < 0 && nsQuota != HdfsConstants.QUOTA_DONT_SET &&
        nsQuota < HdfsConstants.QUOTA_RESET) ||
        (dsQuota < 0 && dsQuota != HdfsConstants.QUOTA_DONT_SET &&
            dsQuota < HdfsConstants.QUOTA_RESET)) {
      throw new IllegalArgumentException("Illegal value for nsQuota or " +
          "dsQuota : " + nsQuota + " and " +
          dsQuota);
    }
    
    String srcs = normalizePath(src);

    INode[] inodes = getRootDir().getExistingPathINodes(src, true);
    INode targetNode = inodes[inodes.length - 1];
    if (targetNode == null) {
      throw new FileNotFoundException("Directory does not exist: " + srcs);
    } else if (!targetNode.isDirectory()) {
      throw new FileNotFoundException(srcs + ": Is not a directory");
    } else if (targetNode.isRoot() && nsQuota == HdfsConstants.QUOTA_RESET) {
      throw new IllegalArgumentException(
          "Cannot clear namespace quota on root.");
    } else { // a directory inode
      INodeDirectory dirNode = (INodeDirectory) targetNode;
      long oldNsQuota = dirNode.getNsQuota();
      long oldDsQuota = dirNode.getDsQuota();
      if (nsQuota == HdfsConstants.QUOTA_DONT_SET) {
        nsQuota = oldNsQuota;
      }
      if (dsQuota == HdfsConstants.QUOTA_DONT_SET) {
        dsQuota = oldDsQuota;
      }

      if (dirNode instanceof INodeDirectoryWithQuota) {
        // a directory with quota; so set the quota to the new value
        ((INodeDirectoryWithQuota) dirNode).setQuota(nsQuota, dsQuota);
        if (!dirNode.isQuotaSet()) {
          // will not come here for root because root's nsQuota is always set
          INodeDirectory newNode = new INodeDirectory(dirNode);
          INodeDirectory parent = (INodeDirectory) inodes[inodes.length - 2];
          dirNode = newNode;
          parent.replaceChild(newNode);
        }
      } else {
        // a non-quota directory; so replace it with a directory with quota
        INodeDirectoryWithQuota newNode =
            new INodeDirectoryWithQuota(nsQuota, dsQuota, dirNode);
        // non-root directory node; parent != null
        INodeDirectory parent = (INodeDirectory) inodes[inodes.length - 2];
        dirNode = newNode;
        parent.replaceChild(newNode);
      }
      return (oldNsQuota != nsQuota || oldDsQuota != dsQuota) ? dirNode : null;
    }
  }
  
  /**
   * See {@link ClientProtocol#setQuota(String, long, long)} for the
   * contract.
   *
   * @see #unprotectedSetQuota(String, long, long)
   */
  void setQuota(String src, long nsQuota, long dsQuota)
      throws FileNotFoundException, QuotaExceededException,
      UnresolvedLinkException, StorageException, TransactionContextException {
    INodeDirectory dir = unprotectedSetQuota(src, nsQuota, dsQuota);
    if (dir != null) {
      // Some audit log code is missing here
    }
  }

  void setQuota(String src, long nsQuota, long dsQuota, long nsCount,
      long dsCount) throws FileNotFoundException, QuotaExceededException,
      UnresolvedLinkException, StorageException, TransactionContextException {
    INodeDirectory dir =
        unprotectedSetQuota(src, nsQuota, dsQuota, nsCount, dsCount);
    if (dir != null) {
      // Some audit log code is missing here
    }
  }

  INodeDirectory unprotectedSetQuota(String src, long nsQuota, long dsQuota,
      long nsCount, long dsCount)
      throws FileNotFoundException, QuotaExceededException,
      UnresolvedLinkException, StorageException, TransactionContextException {
    if (!isQuotaEnabled()) {
      return null;
    }

    // sanity check
    if ((nsQuota < 0 && nsQuota != HdfsConstants.QUOTA_DONT_SET &&
        nsQuota < HdfsConstants.QUOTA_RESET) ||
        (dsQuota < 0 && dsQuota != HdfsConstants.QUOTA_DONT_SET &&
            dsQuota < HdfsConstants.QUOTA_RESET)) {
      throw new IllegalArgumentException("Illegal value for nsQuota or " +
          "dsQuota : " + nsQuota + " and " +
          dsQuota);
    }

    String srcs = normalizePath(src);

    INode[] inodes = getRootDir().getExistingPathINodes(src, true);
    INode targetNode = inodes[inodes.length - 1];
    if (targetNode == null) {
      throw new FileNotFoundException("Directory does not exist: " + srcs);
    } else if (!targetNode.isDirectory()) {
      throw new FileNotFoundException("Cannot set quota on a file: " + srcs);
    } else if (targetNode.isRoot() && nsQuota == HdfsConstants.QUOTA_RESET) {
      throw new IllegalArgumentException(
          "Cannot clear namespace quota on root.");
    } else { // a directory inode
      INodeDirectory dirNode = (INodeDirectory) targetNode;
      long oldNsQuota = dirNode.getNsQuota();
      long oldDsQuota = dirNode.getDsQuota();
      if (nsQuota == HdfsConstants.QUOTA_DONT_SET) {
        nsQuota = oldNsQuota;
      }
      if (dsQuota == HdfsConstants.QUOTA_DONT_SET) {
        dsQuota = oldDsQuota;
      }

      if (dirNode instanceof INodeDirectoryWithQuota) {
        // a directory with quota; so set the quota to the new value
          
          //START ROOT_LEVEL_SNAPSHOT
          /**
           * Since the original quota values are changed in the INodeAttributes table for this directory with quota, we take a backup of that row.
           */
          INodeAttributes attributes = ((INodeDirectoryWithQuota)dirNode).getINodeAttributes();
          if(namesystem.isSnapshotAtRootTaken()&&dirNode.getStatus()!= SnapShotConstants.New&&attributes.getStatus()==SnapShotConstants.Original){
              INodeAttributes backUpRecord = new INodeAttributes(-attributes.getInodeId(),  attributes.getNsQuota(),attributes.getNsCount(), attributes.getDsQuota(), attributes.getDiskspace(), SnapShotConstants.Original);
             ((INodeDirectoryWithQuota)dirNode).setQuota(nsQuota, dsQuota);
              attributes.setStatus(SnapShotConstants.Modified);
              EntityManager.add(backUpRecord);
          }
          else{
              ((INodeDirectoryWithQuota)dirNode).setQuota(nsQuota, dsQuota);
          }
          //END ROOT_LEVEL_SNAPSHOT
        
        if (!dirNode.isQuotaSet()) {
          // will not come here for root because root's nsQuota is always set
          INodeDirectory newNode = new INodeDirectory(dirNode);
          INodeDirectory parent = (INodeDirectory) inodes[inodes.length - 2];
          dirNode = newNode;
          parent.replaceChild(newNode);
        }
      } else {
           // a non-quota directory; so replace it with a directory with quota
          //START ROOT_LEVEL_SNAPSHOT
          if(namesystem.isSnapshotAtRootTaken()){
              if(dirNode.getStatus()==SnapShotConstants.Original){
                  INodeDirectory backUpRecord = new INodeDirectory(dirNode);
                  backUpRecord.setIdNoPersistance(-dirNode.getId());
                  backUpRecord.setParentIdNoPersistance(-dirNode.getParentId());
                  
                  INodeDirectoryWithQuota newNode = new INodeDirectoryWithQuota(nsQuota, dsQuota, nsCount, dsCount,SnapShotConstants.New, dirNode);
                  newNode.setStatusNoPersistance(SnapShotConstants.Modified);
                  INodeDirectory parent = (INodeDirectory) inodes[inodes.length - 2];
                  dirNode = newNode;
                  parent.replaceChild(newNode);
                  
                  EntityManager.add(backUpRecord);
              }else if(dirNode.getStatus()==SnapShotConstants.Modified){
                  
                  INodeDirectoryWithQuota newNode = new INodeDirectoryWithQuota(nsQuota, dsQuota, nsCount, dsCount,SnapShotConstants.New, dirNode);
                  INodeDirectory parent = (INodeDirectory) inodes[inodes.length - 2];
                  dirNode = newNode;
                  parent.replaceChild(newNode);
              }
                     
          }
          //END ROOT_LEVEL_SNAPSHOT    
        // a non-quota directory; so replace it with a directory with quota
        INodeDirectoryWithQuota newNode =
            new INodeDirectoryWithQuota(nsQuota, dsQuota, nsCount, dsCount,dirNode.getStatus(),
                dirNode);
        // non-root directory node; parent != null
        INodeDirectory parent = (INodeDirectory) inodes[inodes.length - 2];
        dirNode = newNode;
        parent.replaceChild(newNode);
      }
      return (oldNsQuota != nsQuota || oldDsQuota != dsQuota) ? dirNode : null;
    }
  }
  
  long totalInodes() throws IOException {
    // TODO[Hooman]: after fixing quota, we can use root.getNscount instead of this.
    LightWeightRequestHandler totalInodesHandler =
        new LightWeightRequestHandler(HDFSOperationType.TOTAL_FILES) {
          @Override
          public Object performTask() throws StorageException, IOException {
            INodeDataAccess da = (INodeDataAccess) HdfsStorageFactory
                .getDataAccess(INodeDataAccess.class);
            return da.countAll();
          }
        };
    return (Integer) totalInodesHandler.handle();
  }

  /**
   * Sets the access time on the file/directory. Logs it in the transaction
   * log.
   */
  void setTimes(String src, INode inode, long mtime, long atime, boolean force)
      throws StorageException, TransactionContextException,
      AccessControlException {
    unprotectedSetTimes(src, inode, mtime, atime, force);
  }

  boolean unprotectedSetTimes(String src, long mtime, long atime, boolean force)
      throws UnresolvedLinkException, StorageException,
      TransactionContextException, AccessControlException {
    INode inode = getINode(src);
    return unprotectedSetTimes(src, inode, mtime, atime, force);
  }

  private boolean unprotectedSetTimes(String src, INode inode, long mtime,
      long atime, boolean force)
      throws StorageException, TransactionContextException,
      AccessControlException {
    boolean status = false;
    if (mtime != -1) {
      inode.setModificationTimeForce(mtime);
      status = true;
    }
    if (atime != -1) {
      long inodeTime = inode.getAccessTime();

      // if the last access time update was within the last precision interval, then
      // no need to store access time
      if (atime <= inodeTime + getFSNamesystem().getAccessTimePrecision() &&
          !force) {
        status = false;
      } else {
        inode.setAccessTime(atime);
        status = true;
      }
    }
    return status;
  }

  /**
   * Reset the entire namespace tree.
   */
  void reset() throws IOException {
    setReady(false);
    createRootInode(
        namesystem.createFsOwnerPermissions(new FsPermission((short) 0755)),
        true);
    nameCache.reset();
  }

  /**
   * create an hdfs file status from an inode
   *
   * @param path
   *     the local name
   * @param node
   *     inode
   * @param needLocation
   *     if block locations need to be included or not
   * @return a file status
   * @throws IOException
   *     if any error occurs
   */
  private HdfsFileStatus createFileStatus(byte[] path, INode node,
      boolean needLocation) throws IOException, StorageException {
    if (needLocation) {
      return createLocatedFileStatus(path, node);
    } else {
      return createFileStatus(path, node);
    }
  }

  private HdfsFileStatus createFileStatusForCreate(byte[] path, INode node)
      throws StorageException, TransactionContextException {
    return createFileStatus(path, node, 0);
  }

  /**
   * Create FileStatus by file INode
   */
  private HdfsFileStatus createFileStatus(byte[] path, INode node)
      throws StorageException, TransactionContextException {
    long size = 0;     // length is zero for directories
    if (node instanceof INodeFile) {
      INodeFile fileNode = (INodeFile) node;
      size = fileNode.getSize();//.computeFileSize(true);
      //size = fileNode.computeFileSize(true);
    }
    return createFileStatus(path, node, size);
  }

  private HdfsFileStatus createFileStatus(byte[] path, INode node, long size)
      throws StorageException, TransactionContextException {
    short replication = 0;
    long blocksize = 0;
    if (node instanceof INodeFile) {
      INodeFile fileNode = (INodeFile) node;
      replication = fileNode.getBlockReplication();
      blocksize = fileNode.getPreferredBlockSize();
    }
    // TODO Add encoding status
    return new HdfsFileStatus(size, node.isDirectory(), replication, blocksize,
        node.getModificationTime(), node.getAccessTime(),
        node.getFsPermission(), node.getUserName(), node.getGroupName(),
        node.isSymlink() ? ((INodeSymlink) node).getSymlink() : null, path);
  }

  /**
   * Create FileStatus with location info by file INode
   */
  private HdfsLocatedFileStatus createLocatedFileStatus(byte[] path, INode node)
      throws IOException, StorageException {
    long size = 0;     // length is zero for directories
    short replication = 0;
    long blocksize = 0;
    LocatedBlocks loc = null;
    if (node instanceof INodeFile) {
      INodeFile fileNode = (INodeFile) node;
      size = fileNode.computeFileSize(true);
      replication = fileNode.getBlockReplication();
      blocksize = fileNode.getPreferredBlockSize();
      loc = getFSNamesystem().getBlockManager()
          .createLocatedBlocks(fileNode.getBlocks(),
              fileNode.computeFileSize(false), fileNode.isUnderConstruction(),
              0L, size, false);
      if (loc == null) {
        loc = new LocatedBlocks();
      }
    }
    return new HdfsLocatedFileStatus(size, node.isDirectory(), replication,
        blocksize, node.getModificationTime(), node.getAccessTime(),
        node.getFsPermission(), node.getUserName(), node.getGroupName(),
        node.isSymlink() ? ((INodeSymlink) node).getSymlink() : null, path,
        loc);
  }


  /**
   * Add the given symbolic link to the fs. Record it in the edits log.
   */
  INodeSymlink addSymlink(String path, String target, PermissionStatus dirPerms,
      boolean createParent)
      throws UnresolvedLinkException, FileAlreadyExistsException,
      QuotaExceededException, StorageException, TransactionContextException {
    final long modTime = now();
    if (createParent) {
      final String parent = new Path(path).getParent().toString();
      if (!mkdirs(parent, dirPerms, true, modTime)) {
        return null;
      }
    }
    final String userName = dirPerms.getUserName();
    INodeSymlink newNode = unprotectedAddSymlink(path, target, modTime, modTime,
        new PermissionStatus(userName, null, FsPermission.getDefault()));

    if (newNode == null) {
      NameNode.stateChangeLog.info("DIR* addSymlink: failed to add " + path);
      return null;
    }

    
    if (NameNode.stateChangeLog.isDebugEnabled()) {
      NameNode.stateChangeLog.debug("DIR* addSymlink: " + path + " is added");
    }
    return newNode;
  }

  /**
   * Add the specified path into the namespace. Invoked from edit log
   * processing.
   */
  INodeSymlink unprotectedAddSymlink(String path, String target, long mtime,
      long atime, PermissionStatus perm)
      throws UnresolvedLinkException, QuotaExceededException, StorageException,
      TransactionContextException {
    final INodeSymlink symlink = new INodeSymlink(target, mtime, atime, perm);
    return addNode(path, symlink, UNKNOWN_DISK_SPACE);
  }
  
  /**
   * Caches frequently used file names to reuse file name objects and
   * reduce heap size.
   */
  void cacheName(INode inode)
      throws StorageException, TransactionContextException {
    // Name is cached only for files
    if (inode.isDirectory() || inode.isSymlink()) {
      return;
    }
    ByteArray name = new ByteArray(inode.getLocalNameBytes());
    name = nameCache.put(name);
    if (name != null) {
      inode.setLocalName(name.getBytes());
    }
  }
  

  public INodeDirectoryWithQuota getRootDir()
      throws StorageException, TransactionContextException {
    return INodeDirectoryWithQuota.getRootDir();
  }

  public boolean isQuotaEnabled() {
    return this.quotaEnabled;
  }
  
  //add root inode if its not there
  public static INodeDirectoryWithQuota createRootInode(
      final PermissionStatus ps, final boolean overwrite) throws IOException {
    LightWeightRequestHandler addRootINode =
        new LightWeightRequestHandler(HDFSOperationType.SET_ROOT) {
          @Override
          public Object performTask() throws StorageException {
            INodeDirectoryWithQuota newRootINode = null;
            INodeDataAccess da = (INodeDataAccess) HdfsStorageFactory
                .getDataAccess(INodeDataAccess.class);
            INodeDirectoryWithQuota rootInode = (INodeDirectoryWithQuota) da
                .pkLookUpFindInodeByNameAndParentId(INodeDirectory.ROOT_NAME,
                    INodeDirectory.ROOT_PARENT_ID);
            if (rootInode == null || overwrite == true) {
              newRootINode = INodeDirectoryWithQuota.createRootDir(ps);
              List<INode> newINodes = new ArrayList();
              newINodes.add(newRootINode);
              da.prepare(INode.EMPTY_LIST, newINodes, INode.EMPTY_LIST);

              INodeAttributes inodeAttributes =
                  new INodeAttributes(newRootINode.getId(), Long.MAX_VALUE, 1L,
                      FSDirectory.UNKNOWN_DISK_SPACE, 0L,SnapShotConstants.Original);
              INodeAttributesDataAccess ida =
                  (INodeAttributesDataAccess) HdfsStorageFactory
                      .getDataAccess(INodeAttributesDataAccess.class);
              List<INodeAttributes> attrList = new ArrayList();
              attrList.add(inodeAttributes);
              ida.prepare(attrList, null);
              LOG.info("Added new root inode");
            }
            return (Object) newRootINode;
          }
        };
    return (INodeDirectoryWithQuota) addRootINode.handle();
  }

  private INode cloneINode(final INode inode)
      throws StorageException, TransactionContextException {
    INode clone = null;
    if (inode instanceof INodeDirectoryWithQuota) {
      clone = new INodeDirectoryWithQuota(
          ((INodeDirectoryWithQuota) inode).getNsQuota(),
          ((INodeDirectoryWithQuota) inode).getDsQuota(),
          (INodeDirectory) inode);
    } else if (inode instanceof INodeSymlink) {
      clone = new INodeSymlink(((INodeSymlink) inode).getLinkValue(),
          ((INodeSymlink) inode).getModificationTime(),
          ((INodeSymlink) inode).getAccessTime(),
          ((INodeSymlink) inode).getPermissionStatus());
      clone.setLocalNameNoPersistance(inode.getLocalName());
      clone.setIdNoPersistance(inode.getId());
      clone.setParentIdNoPersistance(inode.getParentId());
      clone.setUser(inode.getUserName());
       clone.setStatusNoPersistance(inode.getStatus());
            clone.setIsDeletedNoPersistance(inode.getIsDeleted());
    } else if (inode instanceof INodeFileUnderConstruction) {
      int id = ((INodeFileUnderConstruction) inode).getId();
      int pid = ((INodeFileUnderConstruction) inode).getParentId();
      byte[] name = ((INodeFileUnderConstruction) inode).getLocalNameBytes();
      short replication =
          ((INodeFileUnderConstruction) inode).getBlockReplication();
      long modificationTime =
          ((INodeFileUnderConstruction) inode).getModificationTime();
      long preferredBlockSize =
          ((INodeFileUnderConstruction) inode).getPreferredBlockSize();
      BlockInfo[] blocks = null/*BlockInfo[] blocks,*/;
      PermissionStatus permissionStatus =
          ((INodeFileUnderConstruction) inode).getPermissionStatus();
      String clientName = ((INodeFileUnderConstruction) inode).getClientName();
      String clientMachineName =
          ((INodeFileUnderConstruction) inode).getClientMachine();
      DatanodeID datanodeID =
          ((INodeFileUnderConstruction) inode).getClientNode();
      clone =
          new INodeFileUnderConstruction(name, replication, modificationTime,
              preferredBlockSize, blocks, permissionStatus, clientName,
              clientMachineName, datanodeID, id, pid);
            clone.setStatusNoPersistance(inode.getStatus());
            clone.setIsDeletedNoPersistance(inode.getIsDeleted());

    } else if (inode instanceof INodeFile) {
      clone = new INodeFile((INodeFile) inode);
    } else if (inode instanceof INodeDirectory) {
      clone = new INodeDirectory((INodeDirectory) inode);
    }
    return clone;
  }
  protected INode cloneINode(INode inode, boolean cloneINodeAttributes)  throws StorageException, TransactionContextException{
    if(inode instanceof INodeDirectoryWithQuota && !cloneINodeAttributes){
      INode clone = new INodeDirectoryWithQuota((INodeDirectoryWithQuota)inode);
      return clone;
    }else{
      return cloneINode(inode);
    }
  }

  public boolean hasChildren(final int parentId) throws IOException {
    LightWeightRequestHandler hasChildrenHandler =
            new LightWeightRequestHandler(HDFSOperationType.HAS_CHILDREN) {
      @Override
      public Object performTask() throws IOException {
        INodeDataAccess ida = (INodeDataAccess) HdfsStorageFactory
                .getDataAccess(INodeDataAccess.class);
        return ida.hasChildren(parentId);
      }
    };
    return (Boolean) hasChildrenHandler.handle();
  }
}<|MERGE_RESOLUTION|>--- conflicted
+++ resolved
@@ -590,7 +590,6 @@
     INode removedDst_backup = null;
     try {
       if (dstInode != null) { // dst exists remove it
-<<<<<<< HEAD
        //START ROOT_LEVEL_SNAPSHOT
           /*
            * If snapshot at Root is taken then we do not delete this destination permanently if this child is created after taking snapshot
@@ -608,13 +607,10 @@
             EntityManager.remove(removedDst);
           }else{
               //destination exists, remove it.
-              removedDst = removeChild(dstInodes, dstInodes.length - 1);
+              removedDst = removeChild(dstInodes, dstInodes.length - 1,dstNsCount,
+                      dstDsCount);
           }
         //END ROOT_LEVEL_SNAPSHOT
-=======
-        removedDst = removeChild(dstInodes, dstInodes.length - 1,dstNsCount,
-                dstDsCount);
->>>>>>> ecf29fcc
         dstChildName = removedDst.getLocalName();
       }
 
@@ -665,7 +661,6 @@
         // update moved lease with new filename
         getFSNamesystem().unprotectedChangeLease(src, dst);
 
-<<<<<<< HEAD
         //START ROOT_LEVEL_SNAPSHOT
         if (isSnapshotAtRootTaken) {
           //removedSrc or dstChild's parent_id has been changed hence new row.But the row with parent_id before move needs to be removed.
@@ -684,18 +679,6 @@
             filesDeleted = rmdst.collectSubtreeBlocksAndClear(collectedBlocks);
             getFSNamesystem().removePathAndBlocks(src, collectedBlocks);
           }
-=======
-        // Collect the blocks and remove the lease for previous dst
-        if (removedDst != null) {
-          INode rmdst = removedDst;
-          removedDst = null;
-          List<Block> collectedBlocks = new ArrayList<Block>();
-          filesDeleted = 1; // rmdst.collectSubtreeBlocksAndClear(collectedBlocks);
-                            // [S] as the dst dir was empty it will always return 1
-          getFSNamesystem().removePathAndBlocks(src, collectedBlocks);
-        }
->>>>>>> ecf29fcc
-
           EntityManager.snapshotMaintenance(
                   HdfsTransactionContextMaintenanceCmds.INodePKChanged, srcClone,
                   dstChild);
@@ -2331,7 +2314,6 @@
           true);
     }
 
-<<<<<<< HEAD
    //START ROOT_LEVEL_SNAPSHOT
       if (addedNode != null) {
 
@@ -2351,23 +2333,11 @@
                   INode[] pc = Arrays.copyOf(pathComponents, pathComponents.length);
                   pc[pc.length - 1] = addedNode;
                   String path = getFullPathName(pc, pc.length - 1);
-                  PathMemcache.getInstance().set(path, pc);
+                  Cache.getInstance().set(path, pc);
               }
           
       }    
       //END ROOT_LEVEL_SNAPSHOT
-
-=======
-    if (addedNode != null) {
-      if (!addedNode.isDirectory()) {
-        INode[] pc = Arrays.copyOf(pathComponents, pathComponents.length);
-        pc[pc.length - 1] = addedNode;
-        String path = getFullPathName(pc, pc.length - 1);
-        Cache.getInstance().set(path, pc);
-      }
-    }
-    //
->>>>>>> ecf29fcc
     return addedNode;
   }
 
