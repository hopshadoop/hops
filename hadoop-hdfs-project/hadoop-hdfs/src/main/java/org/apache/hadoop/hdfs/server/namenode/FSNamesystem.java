--- conflicted
+++ resolved
@@ -6553,142 +6553,122 @@
   }
 
   private boolean multiTransactionalDeleteInternal(final String path,
-<<<<<<< HEAD
       final boolean recursive) throws IOException {
- boolean snapshotOnRootTaken = isSnapshotAtRootTaken();
-=======
-          final boolean recursive) throws IOException {
->>>>>>> ecf29fcc
-    if (isInSafeMode()) {
-      throw new SafeModeException("Cannot delete " + path, safeMode);
-    }
-
-    if (!recursive) {
-      // It is safe to do this as it will only delete a single file or an empty directory
-      return deleteWithTransaction(path, recursive);
-    }
-
-    PathInformation pathInfo = this.getPathExistingINodesFromDB(path,
-            false, null, FsAction.WRITE, null, null);
-    INode[] pathInodes = pathInfo.getPathInodes();
-    INode pathInode = pathInodes[pathInodes.length - 1];
-
-    if (pathInode == null) {
-      NameNode.stateChangeLog
-              .debug("Failed to remove " + path + " because it does not exist");
-      return false;
-    } else if (pathInode.isRoot()) {
-      NameNode.stateChangeLog.warn("Failed to remove " + path
-              + " because the root is not allowed to be deleted");
-      return false;
-    }
-
-    INode subtreeRoot = null;
-    if (pathInode.isFile()) {
-      return deleteWithTransaction(path, recursive);
-    } else {
-      //sub tree operation
-      try {
-        subtreeRoot = lockSubtreeAndCheckPathPermission(path, false, null,
-                FsAction.WRITE, null, null, 
-                SubTreeOperation.StoOperationType.DELETE_STO);
-
-<<<<<<< HEAD
-     if (snapshotOnRootTaken) {
+      boolean snapshotOnRootTaken = isSnapshotAtRootTaken();
+
+      if (isInSafeMode()) {
+          throw new SafeModeException("Cannot delete " + path, safeMode);
+      }
+
+      if (!recursive) {
+          // It is safe to do this as it will only delete a single file or an empty directory
+          return deleteWithTransaction(path, recursive);
+      }
+
+      PathInformation pathInfo = this.getPathExistingINodesFromDB(path,
+              false, null, FsAction.WRITE, null, null);
+      INode[] pathInodes = pathInfo.getPathInodes();
+      INode pathInode = pathInodes[pathInodes.length - 1];
+
+      if (pathInode == null) {
+          NameNode.stateChangeLog
+                  .debug("Failed to remove " + path + " because it does not exist");
+          return false;
+      } else if (pathInode.isRoot()) {
+          NameNode.stateChangeLog.warn("Failed to remove " + path
+                  + " because the root is not allowed to be deleted");
+          return false;
+      }
+
+      INode subtreeRoot = null;
+      if (pathInode.isFile()) {
+          return deleteWithTransaction(path, recursive);
+      } else {
+          //sub tree operation
+          try {
+              subtreeRoot = lockSubtreeAndCheckPathPermission(path, false, null,
+                      FsAction.WRITE, null, null,
+                      SubTreeOperation.StoOperationType.DELETE_STO);
+
+              AbstractFileTree.FileTree fileTree =
+                      new AbstractFileTree.FileTree(this, subtreeRoot.getId(), FsAction.ALL);
+              fileTree.buildUp();
+
+              if (snapshotOnRootTaken) {
                 /* Even if the directory created after taking snapshot, it is not deleted permanently because it may have some 
                  * directories/files moved into it(which are existing before snapshot).
                  *1.Quota is Not updated. since this subtree still occupies the space.
                  *2.Just the isDeleted flag is set to 1.
                  * */
-         unlockSubtree(path);
-         HopsTransactionalRequestHandler deleteHanlder = new HopsTransactionalRequestHandler(HDFSOperationType.DELETE_SINGLE_SNAPSHOT, path) {
-
-                    @Override
-                    public void acquireLock(TransactionLocks locks) throws  IOException {
-
-                        LockFactory lf = LockFactory.getInstance();
-                        locks.add(lf.getINodeLock(nameNode, INodeLockType.WRITE_ON_TARGET_AND_PARENT,
-                                INodeResolveType.PATH, false, path));
-                    }
-
-                    @Override
-                    public Object performTask() throws UnresolvedLinkException,IOException {
-                        String src = dir.normalizePath(path);
-
-                        INode[] inodes = dir.getRootDir().getExistingPathINodes(src, false);
-                        INode targetNode = inodes[inodes.length - 1];
-                        //clone targetInode with-out cloning INodeAtributes..since we are not changing anything over-there..like quota
-                        INode targetNode_backup = dir.cloneINode(targetNode,false);
-                        targetNode_backup.setParentIdNoPersistance(-targetNode.getParentId());
-                        targetNode_backup.setIsDeletedNoPersistance(SnapShotConstants.isDeleted);
-                        targetNode_backup.setIdNoPersistance(-targetNode.getId());
-                        targetNode_backup.setLocalName(targetNode.getLocalName()+"$DEL:"+targetNode.getId()+"$");
-                        EntityManager.add(targetNode_backup);
-                        EntityManager.remove(targetNode);
-
-                         // set the parent's modification time
-                        int pos = inodes.length-1;
-                        if (inodes[pos - 1].getStatus() == SnapShotConstants.Original) {
-                            INode backUpRecord;
-
-                            if (inodes[pos - 1] instanceof INodeDirectoryWithQuota) {
-                                INodeDirectoryWithQuota quotaNode = (INodeDirectoryWithQuota) inodes[pos - 1];
-                                backUpRecord = new INodeDirectoryWithQuota(quotaNode.getNsQuota(),quotaNode.getDsQuota(),quotaNode);
-                            } else {
-                                backUpRecord = new INodeDirectory((INodeDirectory)inodes[pos - 1]);
-                            }
-
-                            backUpRecord.setIdNoPersistance(-inodes[pos - 1].getId());
-                            backUpRecord.setParentIdNoPersistance(-inodes[pos - 1].getParentId());
-                            inodes[pos - 1].setStatusNoPersistance(SnapShotConstants.Modified);
-                            inodes[pos - 1].setModificationTimeNoPersistance(System.currentTimeMillis());
-                            EntityManager.update(inodes[pos - 1]);
-                            EntityManager.add(backUpRecord);
-
-                        } else {
-                            inodes[pos - 1].setModificationTime(System.currentTimeMillis());
-                        }
-
-
-                        return new Object();
-                    }
-                };
-
-                deleteHanlder.handle(this);
-            } else {
-                for (int i = fileTree.getHeight(); i > 0; i--) {
-                    if (deleteTreeLevel(path, fileTree, i) == false) {
-                        return false;
-                    }
-                }
-
-            }
-
-    } finally {
-        if(!snapshotOnRootTaken){
-            unlockSubtree(path);
-        }
-    }
-
-      return  true;
-=======
-        AbstractFileTree.FileTree fileTree =
-                new AbstractFileTree.FileTree(this, subtreeRoot.getId(), FsAction.ALL);
-        fileTree.buildUp();
-
-        for (int i = fileTree.getHeight(); i > 0; i--) {
-          if (deleteTreeLevel(path, fileTree, i) == false) {
-            return false;
+                  unlockSubtree(path);
+                  HopsTransactionalRequestHandler deleteHanlder = new HopsTransactionalRequestHandler(HDFSOperationType.DELETE_SINGLE_SNAPSHOT, path) {
+
+                      @Override
+                      public void acquireLock(TransactionLocks locks) throws IOException {
+
+                          LockFactory lf = LockFactory.getInstance();
+                          locks.add(lf.getINodeLock(nameNode, INodeLockType.WRITE_ON_TARGET_AND_PARENT,
+                                  INodeResolveType.PATH, false, path));
+                      }
+
+                      @Override
+                      public Object performTask() throws UnresolvedLinkException, IOException {
+                          String src = dir.normalizePath(path);
+
+                          INode[] inodes = dir.getRootDir().getExistingPathINodes(src, false);
+                          INode targetNode = inodes[inodes.length - 1];
+                          //clone targetInode with-out cloning INodeAtributes..since we are not changing anything over-there..like quota
+                          INode targetNode_backup = dir.cloneINode(targetNode, false);
+                          targetNode_backup.setParentIdNoPersistance(-targetNode.getParentId());
+                          targetNode_backup.setIsDeletedNoPersistance(SnapShotConstants.isDeleted);
+                          targetNode_backup.setIdNoPersistance(-targetNode.getId());
+                          targetNode_backup.setLocalName(targetNode.getLocalName() + "$DEL:" + targetNode.getId() + "$");
+                          EntityManager.add(targetNode_backup);
+                          EntityManager.remove(targetNode);
+
+                          // set the parent's modification time
+                          int pos = inodes.length - 1;
+                          if (inodes[pos - 1].getStatus() == SnapShotConstants.Original) {
+                              INode backUpRecord;
+
+                              if (inodes[pos - 1] instanceof INodeDirectoryWithQuota) {
+                                  INodeDirectoryWithQuota quotaNode = (INodeDirectoryWithQuota) inodes[pos - 1];
+                                  backUpRecord = new INodeDirectoryWithQuota(quotaNode.getNsQuota(), quotaNode.getDsQuota(), quotaNode);
+                              } else {
+                                  backUpRecord = new INodeDirectory((INodeDirectory) inodes[pos - 1]);
+                              }
+
+                              backUpRecord.setIdNoPersistance(-inodes[pos - 1].getId());
+                              backUpRecord.setParentIdNoPersistance(-inodes[pos - 1].getParentId());
+                              inodes[pos - 1].setStatusNoPersistance(SnapShotConstants.Modified);
+                              inodes[pos - 1].setModificationTimeNoPersistance(System.currentTimeMillis());
+                              EntityManager.update(inodes[pos - 1]);
+                              EntityManager.add(backUpRecord);
+
+                          } else {
+                              inodes[pos - 1].setModificationTime(System.currentTimeMillis());
+                          }
+
+
+                          return new Object();
+                      }
+                  };
+
+                  deleteHanlder.handle(this);
+              } else {
+                  for (int i = fileTree.getHeight(); i > 0; i--) {
+                      if (deleteTreeLevel(path, fileTree, i) == false) {
+                          return false;
+                      }
+                  }
+              }
+          } finally {
+              if (!snapshotOnRootTaken && subtreeRoot!=null) {
+                  unlockSubtree(path);
+              }
           }
-        }
-      } finally {
-        if(subtreeRoot != null){
-          unlockSubtree(path);
-        }
-      }
-      return true;
-    }
->>>>>>> ecf29fcc
+          return true;
+      }
   }
 
   private boolean deleteTreeLevel(final String subtreeRootPath,
@@ -6936,7 +6916,6 @@
         INode inode = nodes[nodes.length - 1];
         if (inode != null && inode.isSubtreeLocked()) {
           inode.setSubtreeLocked(false);
-            inode.setSubtreeLockOwner(0);
           EntityManager.update(inode);
         }
         EntityManager.remove(new SubTreeOperation(getSubTreeLockPathPrefix(path)));
