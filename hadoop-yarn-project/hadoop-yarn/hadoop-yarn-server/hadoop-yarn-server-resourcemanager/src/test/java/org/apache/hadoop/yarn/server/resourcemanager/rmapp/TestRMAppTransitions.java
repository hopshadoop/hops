/**
 * Licensed to the Apache Software Foundation (ASF) under one
 * or more contributor license agreements.  See the NOTICE file
 * distributed with this work for additional information
 * regarding copyright ownership.  The ASF licenses this file
 * to you under the Apache License, Version 2.0 (the
 * "License"); you may not use this file except in compliance
 * with the License.  You may obtain a copy of the License at
 *
 *     http://www.apache.org/licenses/LICENSE-2.0
 *
 * Unless required by applicable law or agreed to in writing, software
 * distributed under the License is distributed on an "AS IS" BASIS,
 * WITHOUT WARRANTIES OR CONDITIONS OF ANY KIND, either express or implied.
 * See the License for the specific language governing permissions and
 * limitations under the License.
 */

package org.apache.hadoop.yarn.server.resourcemanager.rmapp;

import static org.mockito.Matchers.any;
import static org.mockito.Matchers.anyLong;
import static org.mockito.Matchers.eq;
import static org.mockito.Mockito.doReturn;
import static org.mockito.Mockito.mock;
import static org.mockito.Mockito.never;
import static org.mockito.Mockito.reset;
import static org.mockito.Mockito.spy;
import static org.mockito.Mockito.times;
import static org.mockito.Mockito.verify;
import static org.mockito.Mockito.when;

import java.io.IOException;
import java.nio.ByteBuffer;
import java.security.GeneralSecurityException;
import java.security.KeyStore;
import java.util.Arrays;
import java.util.Collection;
import java.util.Map;

import org.apache.commons.logging.Log;
import org.apache.commons.logging.LogFactory;
import org.apache.hadoop.conf.Configuration;
import org.apache.hadoop.fs.CommonConfigurationKeys;
import org.apache.hadoop.io.DataOutputBuffer;
import org.apache.hadoop.ipc.Server;
import org.apache.hadoop.security.Credentials;
import org.apache.hadoop.security.SecurityUtil;
import org.apache.hadoop.security.UserGroupInformation;
import org.apache.hadoop.security.UserGroupInformation.AuthenticationMethod;
import org.apache.hadoop.yarn.MockApps;
import org.apache.hadoop.yarn.api.records.ApplicationAttemptId;
import org.apache.hadoop.yarn.api.records.ApplicationId;
import org.apache.hadoop.yarn.api.records.ApplicationReport;
import org.apache.hadoop.yarn.api.records.ApplicationSubmissionContext;
import org.apache.hadoop.yarn.api.records.ContainerLaunchContext;
import org.apache.hadoop.yarn.api.records.FinalApplicationStatus;
import org.apache.hadoop.yarn.api.records.ResourceRequest;
import org.apache.hadoop.yarn.api.records.impl.pb.ApplicationSubmissionContextPBImpl;
import org.apache.hadoop.yarn.conf.YarnConfiguration;
import org.apache.hadoop.yarn.event.DrainDispatcher;
import org.apache.hadoop.yarn.event.EventHandler;
import org.apache.hadoop.yarn.server.resourcemanager.ApplicationMasterService;
import org.apache.hadoop.yarn.server.resourcemanager.RMAppManagerEvent;
import org.apache.hadoop.yarn.server.resourcemanager.RMAppManagerEventType;
import org.apache.hadoop.yarn.server.resourcemanager.RMContext;
import org.apache.hadoop.yarn.server.resourcemanager.RMContextImpl;
import org.apache.hadoop.yarn.server.resourcemanager.RMServerUtils;
import org.apache.hadoop.yarn.server.resourcemanager.ahs.RMApplicationHistoryWriter;
import org.apache.hadoop.yarn.server.resourcemanager.metrics.SystemMetricsPublisher;
import org.apache.hadoop.yarn.server.resourcemanager.recovery.RMStateStore;
import org.apache.hadoop.yarn.server.resourcemanager.recovery.RMStateStore.RMState;
import org.apache.hadoop.yarn.server.resourcemanager.recovery.records.ApplicationStateData;
import org.apache.hadoop.yarn.server.resourcemanager.rmapp.attempt.AMLivelinessMonitor;
import org.apache.hadoop.yarn.server.resourcemanager.rmapp.attempt.RMAppAttempt;
import org.apache.hadoop.yarn.server.resourcemanager.rmapp.attempt.RMAppAttemptEvent;
import org.apache.hadoop.yarn.server.resourcemanager.rmapp.attempt.RMAppAttemptEventType;
import org.apache.hadoop.yarn.server.resourcemanager.rmapp.attempt.RMAppAttemptImpl;
import org.apache.hadoop.yarn.server.resourcemanager.rmcontainer.ContainerAllocationExpirer;
import org.apache.hadoop.yarn.server.resourcemanager.scheduler.ResourceScheduler;
import org.apache.hadoop.yarn.server.resourcemanager.scheduler.YarnScheduler;
import org.apache.hadoop.yarn.server.resourcemanager.scheduler.event.AppRemovedSchedulerEvent;
import org.apache.hadoop.yarn.server.resourcemanager.scheduler.event.SchedulerEvent;
import org.apache.hadoop.yarn.server.resourcemanager.scheduler.event.SchedulerEventType;
import org.apache.hadoop.yarn.server.resourcemanager.security.AMRMTokenSecretManager;
import org.apache.hadoop.yarn.server.resourcemanager.security.ClientToAMTokenSecretManagerInRM;
import org.apache.hadoop.yarn.server.resourcemanager.security.DelegationTokenRenewer;
import org.apache.hadoop.yarn.server.resourcemanager.security.JWTSecurityHandler;
import org.apache.hadoop.yarn.server.resourcemanager.security.NMTokenSecretManagerInRM;
import org.apache.hadoop.yarn.server.resourcemanager.security.RMAppSecurityActionsFactory;
import org.apache.hadoop.yarn.server.resourcemanager.security.RMAppSecurityManager;
import org.apache.hadoop.yarn.server.resourcemanager.security.RMAppSecurityManagerEventType;
import org.apache.hadoop.yarn.server.resourcemanager.security.RMContainerTokenSecretManager;
import org.apache.hadoop.yarn.server.resourcemanager.security.X509SecurityHandler;
import org.apache.hadoop.yarn.server.security.CertificateLocalizationService;
import org.apache.hadoop.yarn.server.utils.BuilderUtils;
import org.apache.hadoop.yarn.util.Records;
import org.junit.After;
import org.junit.Assert;
import org.junit.Before;
import org.junit.Test;
import org.junit.runner.RunWith;
import org.junit.runners.Parameterized;
import org.mockito.ArgumentCaptor;
import org.mockito.Matchers;


@RunWith(value = Parameterized.class)
public class TestRMAppTransitions {
  static final Log LOG = LogFactory.getLog(TestRMAppTransitions.class);

  private boolean isSecurityEnabled;
  private Configuration conf;
  private RMContext rmContext;
  private static int maxAppAttempts =
      YarnConfiguration.DEFAULT_RM_AM_MAX_ATTEMPTS;
  private static int appId = 1;
  private DrainDispatcher rmDispatcher;
  private RMStateStore store;
  private RMApplicationHistoryWriter writer;
  private SystemMetricsPublisher publisher;
  private YarnScheduler scheduler;
  private TestSchedulerEventDispatcher schedulerDispatcher;
  private RMAppSecurityManager rmAppSecurityManager;
  private X509SecurityHandler x509SecurityHandler;
<<<<<<< HEAD
=======
  private JWTSecurityHandler jwtSecurityHandler;
>>>>>>> cfd2eb9c
  private CertificateLocalizationService certificateLocalizationService;
  private final char[] cryptoPassword = "password".toCharArray();

  // ignore all the RM application attempt events
  private static final class TestApplicationAttemptEventDispatcher implements
  EventHandler<RMAppAttemptEvent> {

    private final RMContext rmContext;
    public  TestApplicationAttemptEventDispatcher(RMContext rmContext) {
      this.rmContext = rmContext;
    }

    @Override
    public void handle(RMAppAttemptEvent event) {
      ApplicationId appId = event.getApplicationAttemptId().getApplicationId();
      RMApp rmApp = this.rmContext.getRMApps().get(appId);
      if (rmApp != null) {
        try {
          rmApp.getRMAppAttempt(event.getApplicationAttemptId()).handle(event);
        } catch (Throwable t) {
          LOG.error("Error in handling event type " + event.getType()
              + " for application " + appId, t);
        }    
      }
    }
  }

  // handle all the RM application events - same as in ResourceManager.java
  private static final class TestApplicationEventDispatcher implements
  EventHandler<RMAppEvent> {

    private final RMContext rmContext;
    public TestApplicationEventDispatcher(RMContext rmContext) {
      this.rmContext = rmContext;
    }

    @Override
    public void handle(RMAppEvent event) {
      ApplicationId appID = event.getApplicationId();
      RMApp rmApp = this.rmContext.getRMApps().get(appID);
      if (rmApp != null) {
        try {
          rmApp.handle(event);
        } catch (Throwable t) {
          LOG.error("Error in handling event type " + event.getType()
              + " for application " + appID, t);
        }
      }
    }
  }

  // handle all the RM application manager events - same as in
  // ResourceManager.java
  private static final class TestApplicationManagerEventDispatcher implements
      EventHandler<RMAppManagerEvent> {
    @Override
    public void handle(RMAppManagerEvent event) {
    }
  }

  // handle all the scheduler events - same as in ResourceManager.java
  private static final class TestSchedulerEventDispatcher implements
      EventHandler<SchedulerEvent> {
    public SchedulerEvent lastSchedulerEvent;
    
    @Override
    public void handle(SchedulerEvent event) {
      lastSchedulerEvent = event;
    }
  }  

  @Parameterized.Parameters
  public static Collection<Object[]> getTestParameters() {
    return Arrays.asList(new Object[][] {
        { Boolean.FALSE },
        { Boolean.TRUE }
    });
  }

  public TestRMAppTransitions(boolean isSecurityEnabled) {
    this.isSecurityEnabled = isSecurityEnabled;
  }
  
  @Before
  public void setUp() throws Exception {
    conf = new YarnConfiguration();
    conf.setBoolean(CommonConfigurationKeys.IPC_SERVER_SSL_ENABLED, isSecurityEnabled);
    conf.setBoolean(YarnConfiguration.RM_JWT_ENABLED, isSecurityEnabled);
    conf.set(YarnConfiguration.RM_APP_CERTIFICATE_EXPIRATION_SAFETY_PERIOD, "1s");
    conf.set(YarnConfiguration.RM_JWT_EXPIRATION_SAFETY_PERIOD, "1s");
    AuthenticationMethod authMethod = AuthenticationMethod.SIMPLE;
    if (isSecurityEnabled) {
      authMethod = AuthenticationMethod.KERBEROS;
    }
    SecurityUtil.setAuthenticationMethod(authMethod, conf);
    UserGroupInformation.setConfiguration(conf);

    rmDispatcher = new DrainDispatcher();
    ContainerAllocationExpirer containerAllocationExpirer = 
        mock(ContainerAllocationExpirer.class);
    AMLivelinessMonitor amLivelinessMonitor = mock(AMLivelinessMonitor.class);
    AMLivelinessMonitor amFinishingMonitor = mock(AMLivelinessMonitor.class);
    store = mock(RMStateStore.class);
    writer = mock(RMApplicationHistoryWriter.class);
    DelegationTokenRenewer renewer = mock(DelegationTokenRenewer.class);
    RMContext realRMContext = 
        new RMContextImpl(rmDispatcher,
          containerAllocationExpirer, amLivelinessMonitor, amFinishingMonitor,
          renewer, new AMRMTokenSecretManager(conf, this.rmContext),
          new RMContainerTokenSecretManager(conf),
          new NMTokenSecretManagerInRM(conf),
          new ClientToAMTokenSecretManagerInRM());
    ((RMContextImpl)realRMContext).setStateStore(store);
    publisher = mock(SystemMetricsPublisher.class);
    realRMContext.setSystemMetricsPublisher(publisher);
    realRMContext.setRMApplicationHistoryWriter(writer);
  
    certificateLocalizationService = new CertificateLocalizationService(CertificateLocalizationService.ServiceType.RM);
    certificateLocalizationService.init(conf);
    certificateLocalizationService.start();
    ((RMContextImpl) realRMContext).setCertificateLocalizationService(certificateLocalizationService);
    
    this.rmContext = spy(realRMContext);

    ResourceScheduler resourceScheduler = mock(ResourceScheduler.class);
    doReturn(null).when(resourceScheduler)
              .getAppResourceUsageReport((ApplicationAttemptId)Matchers.any());
    doReturn(resourceScheduler).when(rmContext).getScheduler();

    rmDispatcher.register(RMAppAttemptEventType.class,
        new TestApplicationAttemptEventDispatcher(this.rmContext));

    rmDispatcher.register(RMAppEventType.class,
        new TestApplicationEventDispatcher(rmContext));
    
    rmDispatcher.register(RMAppManagerEventType.class,
        new TestApplicationManagerEventDispatcher());
    
    schedulerDispatcher = new TestSchedulerEventDispatcher();
    rmDispatcher.register(SchedulerEventType.class,
        schedulerDispatcher);
    
    RMAppSecurityActionsFactory.getInstance().clear();
    conf.set(YarnConfiguration.HOPS_RM_SECURITY_ACTOR_KEY,
        "org.apache.hadoop.yarn.server.resourcemanager.security.TestingRMAppSecurityActions");
    rmAppSecurityManager = spy(new RMAppSecurityManager(rmContext));
    x509SecurityHandler = spy(new X509SecurityHandler(rmContext, rmAppSecurityManager));
    rmAppSecurityManager.registerRMAppSecurityHandlerWithType(x509SecurityHandler, X509SecurityHandler.class);
<<<<<<< HEAD
    rmAppSecurityManager.init(conf);
    rmAppSecurityManager.start();
    
    rmContext.setRMAppSecurityManager(rmAppSecurityManager);
    when(x509SecurityHandler.generateRandomPassword()).thenReturn(cryptoPassword);
    doReturn(loadMockTrustStore()).when(x509SecurityHandler).loadSystemTrustStore(any(Configuration.class));
    
=======
    
    jwtSecurityHandler = spy(new JWTSecurityHandler(rmContext, rmAppSecurityManager));
    rmAppSecurityManager.registerRMAppSecurityHandlerWithType(jwtSecurityHandler, JWTSecurityHandler.class);
    
    rmAppSecurityManager.init(conf);
    rmAppSecurityManager.start();
    
    rmContext.setRMAppSecurityManager(rmAppSecurityManager);
    when(x509SecurityHandler.generateRandomPassword()).thenReturn(cryptoPassword);
    doReturn(loadMockTrustStore()).when(x509SecurityHandler).loadSystemTrustStore(any(Configuration.class));
    
>>>>>>> cfd2eb9c
    rmDispatcher.register(RMAppSecurityManagerEventType.class, rmAppSecurityManager);
    
    rmDispatcher.init(conf);
    rmDispatcher.start();
  }
  
  @After
  public void tearDown() throws Exception {
    // Delete the tmp cert loc dir
    if (certificateLocalizationService != null) {
      certificateLocalizationService.stop();
    }
    RMAppSecurityActionsFactory.getInstance().clear();
  }
  
  private KeyStore loadMockTrustStore() throws IOException, GeneralSecurityException {
    KeyStore trustStore = KeyStore.getInstance("JKS");
    trustStore.load(null, null);
    return trustStore;
  }
  
  protected RMApp createNewTestApp(ApplicationSubmissionContext submissionContext) throws IOException {
    ApplicationId applicationId = MockApps.newAppID(appId++);
    String user = MockApps.newUserName();
    String name = MockApps.newAppName();
    String queue = MockApps.newQueue();
    // ensure max application attempts set to known value
    conf.setInt(YarnConfiguration.RM_AM_MAX_ATTEMPTS, maxAppAttempts);
    scheduler = mock(YarnScheduler.class);

    ApplicationMasterService masterService =
        new ApplicationMasterService(rmContext, scheduler);

    if(submissionContext == null) {
      submissionContext = new ApplicationSubmissionContextPBImpl();
    }
    // applicationId will not be used because RMStateStore is mocked,
    // but applicationId is still set for safety
    submissionContext.setApplicationId(applicationId);

    RMApp application = new RMAppImpl(applicationId, rmContext, conf, name,
        user, queue, submissionContext, scheduler, masterService,
        System.currentTimeMillis(), "YARN", null, mock(ResourceRequest.class));

    testAppStartState(applicationId, user, name, queue, application);
    this.rmContext.getRMApps().putIfAbsent(application.getApplicationId(),
        application);
    return application;
  }

  // Test expected newly created app state
  private static void testAppStartState(ApplicationId applicationId, 
      String user, String name, String queue, RMApp application) {
    Assert.assertTrue("application start time is not greater than 0",
        application.getStartTime() > 0);
    Assert.assertTrue("application start time is before currentTime", 
        application.getStartTime() <= System.currentTimeMillis());
    Assert.assertEquals("application user is not correct",
        user, application.getUser());
    Assert.assertEquals("application id is not correct",
        applicationId, application.getApplicationId());
    Assert.assertEquals("application progress is not correct",
        (float)0.0, application.getProgress(), (float)0.0);
    Assert.assertEquals("application queue is not correct",
        queue, application.getQueue());
    Assert.assertEquals("application name is not correct",
        name, application.getName());
    Assert.assertEquals("application finish time is not 0 and should be",
        0, application.getFinishTime());
    Assert.assertEquals("application tracking url is not correct",
        null, application.getTrackingUrl());
    StringBuilder diag = application.getDiagnostics();
    Assert.assertEquals("application diagnostics is not correct",
        0, diag.length());
  }

  // test to make sure times are set when app finishes
  private static void assertStartTimeSet(RMApp application) {
    Assert.assertTrue("application start time is not greater than 0",
        application.getStartTime() > 0);
    Assert.assertTrue("application start time is before currentTime",
        application.getStartTime() <= System.currentTimeMillis());
  }

  private static void assertAppState(RMAppState state, RMApp application) {
    Assert.assertEquals("application state should have been " + state, 
        state, application.getState());
  }

  private static void assertFinalAppStatus(FinalApplicationStatus status, RMApp application) {
    Assert.assertEquals("Final application status should have been " + status, 
        status, application.getFinalApplicationStatus());
  }
  
  // test to make sure times are set when app finishes
  private void assertTimesAtFinish(RMApp application) {
    assertStartTimeSet(application);
    Assert.assertTrue("application finish time is not greater than 0",
        (application.getFinishTime() > 0));
    Assert.assertTrue("application finish time is not >= start time",
        (application.getFinishTime() >= application.getStartTime()));
  }

  private void assertAppFinalStateSaved(RMApp application){
    verify(store, times(1)).updateApplicationState(
        any(ApplicationStateData.class));
  }

  private void assertAppFinalStateNotSaved(RMApp application){
    verify(store, times(0)).updateApplicationState(
        any(ApplicationStateData.class));
  }

  private void assertKilled(RMApp application) {
    assertTimesAtFinish(application);
    assertAppState(RMAppState.KILLED, application);
    assertFinalAppStatus(FinalApplicationStatus.KILLED, application);
    StringBuilder diag = application.getDiagnostics();
    Assert.assertEquals("application diagnostics is not correct",
        "Application killed by user.", diag.toString());
  }

  private void assertFailed(RMApp application, String regex) {
    assertTimesAtFinish(application);
    assertAppState(RMAppState.FAILED, application);
    assertFinalAppStatus(FinalApplicationStatus.FAILED, application);
    StringBuilder diag = application.getDiagnostics();
    Assert.assertTrue("application diagnostics is not correct",
        diag.toString().matches(regex));
  }

  private void sendAppUpdateSavedEvent(RMApp application) {
    RMAppEvent event =
        new RMAppEvent(application.getApplicationId(), RMAppEventType.APP_UPDATE_SAVED);
    application.handle(event);
    rmDispatcher.await();
  }

  private void sendAttemptUpdateSavedEvent(RMApp application) {
    application.getCurrentAppAttempt().handle(
        new RMAppAttemptEvent(application.getCurrentAppAttempt().getAppAttemptId(),
            RMAppAttemptEventType.ATTEMPT_UPDATE_SAVED));
    rmDispatcher.await();
  }

  protected RMApp testCreateAppNewSaving(
      ApplicationSubmissionContext submissionContext) throws IOException {
    RMApp application = createNewTestApp(submissionContext);
    // NEW => NEW_SAVING event RMAppEventType.START
    RMAppEvent event = 
        new RMAppEvent(application.getApplicationId(), RMAppEventType.START);
    application.handle(event);
    assertStartTimeSet(application);
    assertAppState(RMAppState.NEW_SAVING, application);
    // verify sendATSCreateEvent() is not get called during
    // RMAppNewlySavingTransition.
    verify(publisher, times(0)).appCreated(eq(application), anyLong());
    return application;
  }

  protected RMApp testCreateAppGeneratingCerts(ApplicationSubmissionContext submissionContext) throws IOException {
    RMApp application = testCreateAppNewSaving(submissionContext);
    // NEW_SAVING => GENERATING_SECURITY_MATERIAL event RMAppEventType.APP_NEW_SAVED
    RMAppEvent event =
        new RMAppEvent(application.getApplicationId(),
            RMAppEventType.APP_NEW_SAVED);
    application.handle(event);
    // Application State here should be GENERATING_SECURITY_MATERIAL
    // Since the state is changed by an external event, from RMAppCertificateManager,
    // we might run into timing issues and the test will fail for no real reason
    // assertAppState(RMAppState.GENERATING_SECURITY_MATERIAL, application);
    assertStartTimeSet(application);
    return application;
  }
  
  protected RMApp testCreateAppSubmittedNoRecovery(
      ApplicationSubmissionContext submissionContext) throws Exception {
    RMApp application = testCreateAppGeneratingCerts(submissionContext);
    // GENERATING_SECURITY_MATERIAL => SUBMITTED event RMAppEventType.SECURITY_MATERIAL_GENERATED will be sent by RMAppCertificateManager
    rmDispatcher.await();
    // Crypto material version has been incremented as soon as RMApp received SECURITY_MATERIAL_GENERATED event
    // Verify generateCertificates has been invoked with current version - 1
    X509SecurityHandler.X509MaterialParameter x509Param = new X509SecurityHandler.X509MaterialParameter(application
        .getApplicationId(), application.getUser(), application.getCryptoMaterialVersion());
    verify(x509SecurityHandler).generateMaterial(eq(x509Param));
<<<<<<< HEAD
=======
  
    JWTSecurityHandler.JWTMaterialParameter jwtParam = new JWTSecurityHandler.JWTMaterialParameter(application
        .getApplicationId(), application.getUser());
    verify(jwtSecurityHandler).generateMaterial(eq(jwtParam));
    
>>>>>>> cfd2eb9c
    assertAppState(RMAppState.SUBMITTED, application);
    if (conf.getBoolean(CommonConfigurationKeys.IPC_SERVER_SSL_ENABLED,
        CommonConfigurationKeys.IPC_SERVER_SSL_ENABLED_DEFAULT)) {
      verify(x509SecurityHandler).registerRenewer(eq(x509Param));
      Assert.assertNotNull(application.getKeyStore());
      Assert.assertNotEquals(0, application.getKeyStore().length);
      Assert.assertNotNull(application.getTrustStore());
      Assert.assertNotEquals(0, application.getTrustStore().length);
      Assert.assertNotNull(application.getKeyStorePassword());
      Assert.assertNotEquals(0, application.getKeyStorePassword().length);
      Assert.assertTrue(Arrays.equals(cryptoPassword, application.getKeyStorePassword()));
      Assert.assertNotNull(application.getTrustStorePassword());
      Assert.assertNotEquals(0, application.getTrustStorePassword().length);
      Assert.assertTrue(Arrays.equals(cryptoPassword, application.getTrustStorePassword()));
      Assert.assertNotEquals(-1, application.getCertificateExpiration());
    }
    
    if (conf.getBoolean(YarnConfiguration.RM_JWT_ENABLED, YarnConfiguration.DEFAULT_RM_JWT_ENABLED)) {
      jwtParam.setExpirationDate(application.getJWTExpiration());
      verify(jwtSecurityHandler).registerRenewer(eq(jwtParam));
      Assert.assertNotNull(application.getJWT());
      Assert.assertNotEquals(0, application.getJWT().length());
      Assert.assertNotNull(application.getJWTExpiration());
    }
    // verify sendATSCreateEvent() is get called during
    // AddApplicationToSchedulerTransition.
    verify(publisher).appCreated(eq(application), anyLong());
    
    return application;
  }

  protected RMApp testCreateAppSubmittedRecovery(
      ApplicationSubmissionContext submissionContext, boolean cryptoRecovered) throws Exception {
    RMApp application = createNewTestApp(submissionContext);
    // NEW => GENERATING_SECURITY_MATERIAL event RMAppEventType.RECOVER
    RMState state = new RMState();
    ApplicationStateData appState =
        ApplicationStateData.newInstance(123, 123, null, "user", null);
    if (cryptoRecovered) {
      appState.setKeyStore("some_bytes".getBytes());
      appState.setKeyStorePassword(new char[]{'a', 'b', 'c'});
      appState.setTrustStore("some_bytes".getBytes());
      appState.setTrustStorePassword(new char[]{'a', 'b', 'c'});
      appState.setCryptoMaterialVersion(0);
      appState.setCertificateExpiration(System.currentTimeMillis());
      appState.setJWT("jwt_token");
      appState.setJWTExpiration(System.currentTimeMillis());
    }
    state.getApplicationState().put(application.getApplicationId(), appState);
    RMAppEvent event =
        new RMAppRecoverEvent(application.getApplicationId(), state);

    application.handle(event);
    assertStartTimeSet(application);
    if (cryptoRecovered) {
      // Cryptographic material for the application has been recovered, state should be SUBMITTED
      Integer cryptoMaterialVersionToRevoke = application.getCryptoMaterialVersion() + 1;
      X509SecurityHandler.X509MaterialParameter x509Param =
          new X509SecurityHandler.X509MaterialParameter(application.getApplicationId(), application.getUser(),
              cryptoMaterialVersionToRevoke);
      verify(x509SecurityHandler).revokeMaterial(eq(x509Param), eq(true));
      
      x509Param = new X509SecurityHandler.X509MaterialParameter(application.getApplicationId(), application.getUser(),
          application.getCryptoMaterialVersion());
      x509Param.setExpiration(application.getCertificateExpiration());
<<<<<<< HEAD
      verify(x509SecurityHandler).registerRenewer(x509Param);
      assertAppState(RMAppState.SUBMITTED, application);
      verify(x509SecurityHandler, never())
          .generateMaterial(any(X509SecurityHandler.X509MaterialParameter.class));
=======
      verify(x509SecurityHandler).registerRenewer(eq(x509Param));
  
      JWTSecurityHandler.JWTMaterialParameter jwtParam = new JWTSecurityHandler.JWTMaterialParameter(application
          .getApplicationId(), application.getUser());
      jwtParam.setExpirationDate(application.getJWTExpiration());
      verify(jwtSecurityHandler).registerRenewer(eq(jwtParam));
      
      assertAppState(RMAppState.SUBMITTED, application);
      verify(x509SecurityHandler, never())
          .generateMaterial(any(X509SecurityHandler.X509MaterialParameter.class));
      verify(jwtSecurityHandler, never())
          .generateMaterial(any(JWTSecurityHandler.JWTMaterialParameter.class));
>>>>>>> cfd2eb9c
    } else {
      // No crypto material stored in state store, so recovered state should be GENERATING_SECURITY_MATERIAL
      // Application State here should be GENERATING_SECURITY_MATERIAL
      // Since the state is changed by an external event, from RMAppSecurityManager,
      // we might run into timing issues and the test will fail for no real reason
      // assertAppState(RMAppState.GENERATING_SECURITY_MATERIAL, application);
      rmDispatcher.await();
      // While waiting for the event dispatcher to drain, RMApp has received CERTS_GENERATED event
      // and updated the crypto material version
  
      X509SecurityHandler.X509MaterialParameter x509Param =
          new X509SecurityHandler.X509MaterialParameter(application.getApplicationId(), application.getUser(),
              application.getCryptoMaterialVersion());
      verify(x509SecurityHandler).revokeMaterial(eq(x509Param), eq(true));
  
      x509Param =
          new X509SecurityHandler.X509MaterialParameter(application.getApplicationId(), application.getUser(),
              application.getCryptoMaterialVersion());
      verify(x509SecurityHandler).generateMaterial(eq(x509Param));
<<<<<<< HEAD
=======
  
      JWTSecurityHandler.JWTMaterialParameter jwtParam =
          new JWTSecurityHandler.JWTMaterialParameter(application.getApplicationId(), application.getUser());
      verify(jwtSecurityHandler).generateMaterial(jwtParam);
>>>>>>> cfd2eb9c
      assertAppState(RMAppState.SUBMITTED, application);
    }
    
    if (conf.getBoolean(CommonConfigurationKeys.IPC_SERVER_SSL_ENABLED,
        CommonConfigurationKeys.IPC_SERVER_SSL_ENABLED_DEFAULT)) {
      Assert.assertNotNull(application.getKeyStore());
      Assert.assertNotEquals(0, application.getKeyStore());
      Assert.assertNotEquals(-1, application.getCertificateExpiration());
    }
    
    if (conf.getBoolean(YarnConfiguration.RM_JWT_ENABLED, YarnConfiguration.DEFAULT_RM_JWT_ENABLED)) {
      Assert.assertNotNull(application.getJWT());
      Assert.assertNotEquals(0, application.getJWT().length());
      Assert.assertNotNull(application.getJWTExpiration());
    }
    
    return application;
  }

  protected RMApp testCreateAppAccepted(
      ApplicationSubmissionContext submissionContext) throws Exception {
    RMApp application = testCreateAppSubmittedNoRecovery(submissionContext);
    // SUBMITTED => ACCEPTED event RMAppEventType.APP_ACCEPTED
    RMAppEvent event = 
        new RMAppEvent(application.getApplicationId(), 
            RMAppEventType.APP_ACCEPTED);
    application.handle(event);
    assertStartTimeSet(application);
    assertAppState(RMAppState.ACCEPTED, application);
    return application;
  }

  protected RMApp testCreateAppRunning(
      ApplicationSubmissionContext submissionContext) throws Exception {
    RMApp application = testCreateAppAccepted(submissionContext);
    // ACCEPTED => RUNNING event RMAppEventType.ATTEMPT_REGISTERED
    RMAppEvent event = 
        new RMAppEvent(application.getApplicationId(), 
            RMAppEventType.ATTEMPT_REGISTERED);
    application.handle(event);
    assertStartTimeSet(application);
    assertAppState(RMAppState.RUNNING, application);
    assertFinalAppStatus(FinalApplicationStatus.UNDEFINED, application);
    return application;
  }

  protected RMApp testCreateAppFinalSaving(
      ApplicationSubmissionContext submissionContext) throws Exception {
    RMApp application = testCreateAppRunning(submissionContext);
    RMAppEvent finishingEvent =
        new RMAppEvent(application.getApplicationId(),
          RMAppEventType.ATTEMPT_UNREGISTERED);
    application.handle(finishingEvent);
    assertAppState(RMAppState.FINAL_SAVING, application);
    assertAppFinalStateSaved(application);
    return application;
  }

  protected RMApp testCreateAppFinishing(
      ApplicationSubmissionContext submissionContext) throws Exception {
    // unmanaged AMs don't use the FINISHING state
    assert submissionContext == null || !submissionContext.getUnmanagedAM();
    RMApp application = testCreateAppFinalSaving(submissionContext);
    // FINAL_SAVING => FINISHING event RMAppEventType.APP_UPDATED
    RMAppEvent appUpdated =
        new RMAppEvent(application.getApplicationId(), RMAppEventType.APP_UPDATE_SAVED);
    application.handle(appUpdated);
    assertAppState(RMAppState.FINISHING, application);
    assertTimesAtFinish(application);
    return application;
  }

  protected RMApp testCreateAppFinished(
      ApplicationSubmissionContext submissionContext,
      String diagnostics) throws Exception {
    // unmanaged AMs don't use the FINISHING state
    RMApp application = null;
    if (submissionContext != null && submissionContext.getUnmanagedAM()) {
      application = testCreateAppRunning(submissionContext);
    } else {
      application = testCreateAppFinishing(submissionContext);
    }
    // RUNNING/FINISHING => FINISHED event RMAppEventType.ATTEMPT_FINISHED
    RMAppEvent finishedEvent = new RMAppEvent(application.getApplicationId(),
        RMAppEventType.ATTEMPT_FINISHED, diagnostics);
    application.handle(finishedEvent);
    assertAppState(RMAppState.FINISHED, application);
    assertTimesAtFinish(application);
    // finished without a proper unregister implies failed
    assertFinalAppStatus(FinalApplicationStatus.FAILED, application);
    Assert.assertTrue("Finished app missing diagnostics",
        application.getDiagnostics().indexOf(diagnostics) != -1);
    return application;
  }

  @Test
  public void testUnmanagedApp() throws Exception {
    ApplicationSubmissionContext subContext = new ApplicationSubmissionContextPBImpl();
    subContext.setUnmanagedAM(true);

    // test success path
    LOG.info("--- START: testUnmanagedAppSuccessPath ---");
    final String diagMsg = "some diagnostics";
    RMApp application = testCreateAppFinished(subContext, diagMsg);
    Assert.assertTrue("Finished app missing diagnostics",
        application.getDiagnostics().indexOf(diagMsg) != -1);

    // reset the counter of Mockito.verify
    reset(writer);
    reset(publisher);

    // test app fails after 1 app attempt failure
    LOG.info("--- START: testUnmanagedAppFailPath ---");
    application = testCreateAppRunning(subContext);
    RMAppEvent event = new RMAppFailedAttemptEvent(
        application.getApplicationId(), RMAppEventType.ATTEMPT_FAILED, "", false);
    application.handle(event);
    rmDispatcher.await();
    RMAppAttempt appAttempt = application.getCurrentAppAttempt();
    Assert.assertEquals(1, appAttempt.getAppAttemptId().getAttemptId());
    sendAppUpdateSavedEvent(application);
    assertFailed(application,
        ".*Unmanaged application.*Failing the application.*");
    assertAppFinalStateSaved(application);
  }
  
  @Test
  public void testAppSuccessPath() throws Exception {
    LOG.info("--- START: testAppSuccessPath ---");
    final String diagMsg = "some diagnostics";
    RMApp application = testCreateAppFinished(null, diagMsg);
    Assert.assertTrue("Finished application missing diagnostics",
        application.getDiagnostics().indexOf(diagMsg) != -1);
  }

  @Test (timeout = 30000)
  public void testAppRecoverPath() throws Exception {
    LOG.info("--- START: testAppRecoverPath ---");
    ApplicationSubmissionContext sub =
        Records.newRecord(ApplicationSubmissionContext.class);
    ContainerLaunchContext clc =
        Records.newRecord(ContainerLaunchContext.class);
    Credentials credentials = new Credentials();
    DataOutputBuffer dob = new DataOutputBuffer();
    credentials.writeTokenStorageToStream(dob);
    ByteBuffer securityTokens =
        ByteBuffer.wrap(dob.getData(), 0, dob.getLength());
    clc.setTokens(securityTokens);
    sub.setAMContainerSpec(clc);
    testCreateAppSubmittedRecovery(sub, false);
  }

  @Test (timeout = 30000)
  public void testAppNewKill() throws IOException {
    LOG.info("--- START: testAppNewKill ---");

    UserGroupInformation fooUser = UserGroupInformation.createUserForTesting(
        "fooTestAppNewKill", new String[] {"foo_group"});

    RMApp application = createNewTestApp(null);
    // NEW => KILLED event RMAppEventType.KILL
    RMAppEvent event = new RMAppKillByClientEvent(
        application.getApplicationId(), "Application killed by user.", fooUser,
        Server.getRemoteIp());
    application.handle(event);
    rmDispatcher.await();
    sendAppUpdateSavedEvent(application);
    assertKilled(application);
    assertAppFinalStateNotSaved(application);
    verifyApplicationFinished(RMAppState.KILLED);
    verifyAppRemovedSchedulerEvent(RMAppState.KILLED);
    X509SecurityHandler.X509MaterialParameter x509Param =
        new X509SecurityHandler.X509MaterialParameter(application.getApplicationId(), application.getUser(),
            application.getCryptoMaterialVersion());
    verify(x509SecurityHandler, never()).revokeMaterial(eq(x509Param), any(Boolean.class));
<<<<<<< HEAD
=======
  
    JWTSecurityHandler.JWTMaterialParameter jwtParam =
        new JWTSecurityHandler.JWTMaterialParameter(application.getApplicationId(), application.getUser());
    verify(jwtSecurityHandler, never()).revokeMaterial(eq(jwtParam), any(Boolean.class));
>>>>>>> cfd2eb9c
  }

  @Test
  public void testAppNewReject() throws Exception {
    LOG.info("--- START: testAppNewReject ---");

    RMApp application = createNewTestApp(null);
    // NEW => FAILED event RMAppEventType.APP_REJECTED
    String rejectedText = "Test Application Rejected";
    RMAppEvent event = new RMAppEvent(application.getApplicationId(),
        RMAppEventType.APP_REJECTED, rejectedText);
    application.handle(event);
    rmDispatcher.await();
    sendAppUpdateSavedEvent(application);
    assertFailed(application, rejectedText);
    assertAppFinalStateSaved(application);
    verifyApplicationFinished(RMAppState.FAILED);
    verify(x509SecurityHandler, never()).generateMaterial(any(X509SecurityHandler.X509MaterialParameter.class));
    verify(x509SecurityHandler, never()).revokeMaterial(any(X509SecurityHandler.X509MaterialParameter.class),
        any(Boolean.class));
    verify(x509SecurityHandler, never()).registerRenewer(any(X509SecurityHandler.X509MaterialParameter.class));
<<<<<<< HEAD
=======
  
    verify(jwtSecurityHandler, never())
        .generateMaterial(any(JWTSecurityHandler.JWTMaterialParameter.class));
    verify(jwtSecurityHandler, never())
        .revokeMaterial(any(JWTSecurityHandler.JWTMaterialParameter.class), any(Boolean.class));
    verify(jwtSecurityHandler, never())
        .registerRenewer(any(JWTSecurityHandler.JWTMaterialParameter.class));
>>>>>>> cfd2eb9c
  }

  @Test (timeout = 30000)
  public void testAppNewRejectAddToStore() throws Exception {
    LOG.info("--- START: testAppNewRejectAddToStore ---");

    RMApp application = createNewTestApp(null);
    // NEW => FAILED event RMAppEventType.APP_REJECTED
    String rejectedText = "Test Application Rejected";
    RMAppEvent event = new RMAppEvent(application.getApplicationId(),
        RMAppEventType.APP_REJECTED, rejectedText);
    application.handle(event);
    rmDispatcher.await();
    sendAppUpdateSavedEvent(application);
    assertFailed(application, rejectedText);
    assertAppFinalStateSaved(application);
    verifyApplicationFinished(RMAppState.FAILED);
    verify(x509SecurityHandler, never())
        .generateMaterial(any(X509SecurityHandler.X509MaterialParameter.class));
    verify(x509SecurityHandler, never())
        .revokeMaterial(any(X509SecurityHandler.X509MaterialParameter.class), any(Boolean.class));
    verify(x509SecurityHandler, never())
        .registerRenewer(any(X509SecurityHandler.X509MaterialParameter.class));
<<<<<<< HEAD
=======
    
    verify(jwtSecurityHandler, never())
        .generateMaterial(any(JWTSecurityHandler.JWTMaterialParameter.class));
    verify(jwtSecurityHandler, never())
        .revokeMaterial(any(JWTSecurityHandler.JWTMaterialParameter.class), any(Boolean.class));
    verify(jwtSecurityHandler, never())
        .registerRenewer(any(JWTSecurityHandler.JWTMaterialParameter.class));
>>>>>>> cfd2eb9c
    rmContext.getStateStore().removeApplication(application);
  }

  @Test (timeout = 30000)
  public void testAppNewSavingKill() throws Exception {
    LOG.info("--- START: testAppNewSavingKill ---");

    RMApp application = testCreateAppNewSaving(null);
    // NEW_SAVING => KILLED event RMAppEventType.KILL
    UserGroupInformation fooUser = UserGroupInformation.createUserForTesting(
        "fooTestAppNewSavingKill", new String[] {"foo_group"});

    RMAppEvent event = new RMAppKillByClientEvent(
        application.getApplicationId(), "Application killed by user.", fooUser,
        Server.getRemoteIp());

    application.handle(event);
    rmDispatcher.await();
    sendAppUpdateSavedEvent(application);
    assertKilled(application);
    verifyApplicationFinished(RMAppState.KILLED);
    verifyAppRemovedSchedulerEvent(RMAppState.KILLED);
    verify(x509SecurityHandler, never())
        .generateMaterial(any(X509SecurityHandler.X509MaterialParameter.class));
    verify(x509SecurityHandler, never())
        .revokeMaterial(any(X509SecurityHandler.X509MaterialParameter.class), any(Boolean.class));
    verify(x509SecurityHandler, never())
        .registerRenewer(any(X509SecurityHandler.X509MaterialParameter.class));
<<<<<<< HEAD
=======
  
    verify(jwtSecurityHandler, never())
        .generateMaterial(any(JWTSecurityHandler.JWTMaterialParameter.class));
    verify(jwtSecurityHandler, never())
        .revokeMaterial(any(JWTSecurityHandler.JWTMaterialParameter.class), any(Boolean.class));
    verify(jwtSecurityHandler, never())
        .registerRenewer(any(JWTSecurityHandler.JWTMaterialParameter.class));
>>>>>>> cfd2eb9c
  }

  @Test (timeout = 30000)
  public void testAppNewSavingReject() throws Exception {
    LOG.info("--- START: testAppNewSavingReject ---");

    RMApp application = testCreateAppNewSaving(null);
    // NEW_SAVING => FAILED event RMAppEventType.APP_REJECTED
    String rejectedText = "Test Application Rejected";
    RMAppEvent event = new RMAppEvent(application.getApplicationId(),
        RMAppEventType.APP_REJECTED, rejectedText);
    application.handle(event);
    rmDispatcher.await();
    sendAppUpdateSavedEvent(application);
    assertFailed(application, rejectedText);
    assertAppFinalStateSaved(application);
    verifyApplicationFinished(RMAppState.FAILED);
    verify(x509SecurityHandler, never())
        .generateMaterial(any(X509SecurityHandler.X509MaterialParameter.class));
    verify(x509SecurityHandler, never())
        .revokeMaterial(any(X509SecurityHandler.X509MaterialParameter.class), any(Boolean.class));
    verify(x509SecurityHandler, never())
        .registerRenewer(any(X509SecurityHandler.X509MaterialParameter.class));
<<<<<<< HEAD
=======
  
    verify(jwtSecurityHandler, never())
        .generateMaterial(any(JWTSecurityHandler.JWTMaterialParameter.class));
    verify(jwtSecurityHandler, never())
        .revokeMaterial(any(JWTSecurityHandler.JWTMaterialParameter.class), any(Boolean.class));
    verify(jwtSecurityHandler, never())
        .registerRenewer(any(JWTSecurityHandler.JWTMaterialParameter.class));
>>>>>>> cfd2eb9c
  }

  @Test (timeout = 30000)
  public void testAppSubmittedRejected() throws Exception {
    LOG.info("--- START: testAppSubmittedRejected ---");

    RMApp application = testCreateAppSubmittedNoRecovery(null);
    // SUBMITTED => FAILED event RMAppEventType.APP_REJECTED
    String rejectedText = "app rejected";
    RMAppEvent event = new RMAppEvent(application.getApplicationId(),
        RMAppEventType.APP_REJECTED, rejectedText);
    application.handle(event);
    rmDispatcher.await();
    sendAppUpdateSavedEvent(application);
    assertFailed(application, rejectedText);
    assertAppFinalStateSaved(application);
    verifyApplicationFinished(RMAppState.FAILED);
    X509SecurityHandler.X509MaterialParameter x509Param =
        new X509SecurityHandler.X509MaterialParameter(application.getApplicationId(), application.getUser(),
            application.getCryptoMaterialVersion());
    verify(x509SecurityHandler).generateMaterial(eq(x509Param));
    verify(x509SecurityHandler).revokeMaterial(eq(x509Param), eq(false));
<<<<<<< HEAD
=======
  
    JWTSecurityHandler.JWTMaterialParameter jwtParam =
        new JWTSecurityHandler.JWTMaterialParameter(application.getApplicationId(), application.getUser());
    verify(jwtSecurityHandler).generateMaterial(eq(jwtParam));
    verify(jwtSecurityHandler).revokeMaterial(eq(jwtParam), eq(false));
>>>>>>> cfd2eb9c
  }

  @Test
  public void testAppSubmittedKill() throws Exception, InterruptedException {
    LOG.info("--- START: testAppSubmittedKill---");
    RMApp application = testCreateAppSubmittedNoRecovery(null);

    UserGroupInformation fooUser = UserGroupInformation.createUserForTesting(
        "fooTestAppSubmittedKill", new String[] {"foo_group"});

    // SUBMITTED => KILLED event RMAppEventType.KILL
    RMAppEvent event = new RMAppKillByClientEvent(
        application.getApplicationId(), "Application killed by user.", fooUser,
        Server.getRemoteIp());

    application.handle(event);
    rmDispatcher.await();
    sendAppUpdateSavedEvent(application);
    assertKilled(application);
    assertAppFinalStateSaved(application);
    verifyApplicationFinished(RMAppState.KILLED);
    verifyAppRemovedSchedulerEvent(RMAppState.KILLED);
    X509SecurityHandler.X509MaterialParameter x509Param =
        new X509SecurityHandler.X509MaterialParameter(application.getApplicationId(), application.getUser(),
            application.getCryptoMaterialVersion());
    verify(x509SecurityHandler).generateMaterial(eq(x509Param));
    verify(x509SecurityHandler).revokeMaterial(eq(x509Param), eq(false));
<<<<<<< HEAD
=======
  
    JWTSecurityHandler.JWTMaterialParameter jwtParam =
        new JWTSecurityHandler.JWTMaterialParameter(application.getApplicationId(), application.getUser());
    verify(jwtSecurityHandler).generateMaterial(eq(jwtParam));
    verify(jwtSecurityHandler).revokeMaterial(eq(jwtParam), eq(false));
>>>>>>> cfd2eb9c
  }

  @Test
  public void testAppAcceptedFailed() throws Exception {
    LOG.info("--- START: testAppAcceptedFailed ---");

    RMApp application = testCreateAppAccepted(null);
    // ACCEPTED => ACCEPTED event RMAppEventType.RMAppEventType.ATTEMPT_FAILED
    Assert.assertTrue(maxAppAttempts > 1);
    X509SecurityHandler.X509MaterialParameter x509Param =
        new X509SecurityHandler.X509MaterialParameter(application.getApplicationId(), application.getUser(),
            application.getCryptoMaterialVersion());
    verify(x509SecurityHandler).generateMaterial(eq(x509Param));
<<<<<<< HEAD
=======
  
    JWTSecurityHandler.JWTMaterialParameter jwtParam =
        new JWTSecurityHandler.JWTMaterialParameter(application.getApplicationId(), application.getUser());
    verify(jwtSecurityHandler).generateMaterial(eq(jwtParam));
>>>>>>> cfd2eb9c
    for (int i=1; i < maxAppAttempts; i++) {
      RMAppEvent event = 
          new RMAppFailedAttemptEvent(application.getApplicationId(), 
              RMAppEventType.ATTEMPT_FAILED, "", false);
      application.handle(event);
      assertAppState(RMAppState.ACCEPTED, application);
      event = 
          new RMAppEvent(application.getApplicationId(), 
              RMAppEventType.APP_ACCEPTED);
      application.handle(event);
      rmDispatcher.await();
      assertAppState(RMAppState.ACCEPTED, application);
    }

    // ACCEPTED => FAILED event RMAppEventType.RMAppEventType.ATTEMPT_FAILED 
    // after max application attempts
    String message = "Test fail";
    RMAppEvent event = 
        new RMAppFailedAttemptEvent(application.getApplicationId(), 
            RMAppEventType.ATTEMPT_FAILED, message, false);
    application.handle(event);
    rmDispatcher.await();
    x509Param = new X509SecurityHandler.X509MaterialParameter(application.getApplicationId(), application.getUser(),
        application.getCryptoMaterialVersion());
    verify(x509SecurityHandler).revokeMaterial(eq(x509Param), eq(false));
<<<<<<< HEAD
=======
    
    verify(jwtSecurityHandler).revokeMaterial(eq(jwtParam), eq(false));
>>>>>>> cfd2eb9c
    sendAppUpdateSavedEvent(application);
    assertFailed(application, ".*" + message + ".*Failing the application.*");
    assertAppFinalStateSaved(application);
    verifyApplicationFinished(RMAppState.FAILED);
  }

  @Test
  public void testAppAcceptedKill() throws Exception, InterruptedException {
    LOG.info("--- START: testAppAcceptedKill ---");
    RMApp application = testCreateAppAccepted(null);
    // ACCEPTED => KILLED event RMAppEventType.KILL
    UserGroupInformation fooUser = UserGroupInformation.createUserForTesting(
        "fooTestAppAcceptedKill", new String[] {"foo_group"});

    RMAppEvent event = new RMAppKillByClientEvent(
        application.getApplicationId(), "Application killed by user.", fooUser,
        Server.getRemoteIp());

    application.handle(event);
    rmDispatcher.await();

    assertAppState(RMAppState.KILLING, application);
    RMAppEvent appAttemptKilled =
        new RMAppEvent(application.getApplicationId(),
          RMAppEventType.ATTEMPT_KILLED, "Application killed by user.");
    application.handle(appAttemptKilled);
    assertAppState(RMAppState.FINAL_SAVING, application);
    sendAppUpdateSavedEvent(application);
    assertKilled(application);
    assertAppFinalStateSaved(application);
    verifyApplicationFinished(RMAppState.KILLED);
    verifyAppRemovedSchedulerEvent(RMAppState.KILLED);
    X509SecurityHandler.X509MaterialParameter x509Param =
        new X509SecurityHandler.X509MaterialParameter(application.getApplicationId(), application.getUser(),
            application.getCryptoMaterialVersion());
    verify(x509SecurityHandler).generateMaterial(eq(x509Param));
    verify(x509SecurityHandler).revokeMaterial(eq(x509Param), eq(false));
<<<<<<< HEAD
=======
  
    JWTSecurityHandler.JWTMaterialParameter jwtParam =
        new JWTSecurityHandler.JWTMaterialParameter(application.getApplicationId(), application.getUser());
    verify(jwtSecurityHandler).generateMaterial(eq(jwtParam));
    verify(jwtSecurityHandler).revokeMaterial(eq(jwtParam), eq(false));
>>>>>>> cfd2eb9c
  }
  
  @Test
  public void testAppAcceptedAttemptKilled() throws Exception,
      InterruptedException {
    LOG.info("--- START: testAppAcceptedAttemptKilled ---");
    RMApp application = testCreateAppAccepted(null);

    // ACCEPTED => FINAL_SAVING event RMAppEventType.ATTEMPT_KILLED
    // When application recovery happens for attempt is KILLED but app is
    // RUNNING.
    RMAppEvent event =
        new RMAppEvent(application.getApplicationId(),
            RMAppEventType.ATTEMPT_KILLED, "Application killed by user.");
    application.handle(event);
    rmDispatcher.await();

    assertAppState(RMAppState.FINAL_SAVING, application);
    sendAppUpdateSavedEvent(application);
    assertKilled(application);
    assertAppFinalStateSaved(application);
    verifyApplicationFinished(RMAppState.KILLED);
    verifyAppRemovedSchedulerEvent(RMAppState.KILLED);
    X509SecurityHandler.X509MaterialParameter x509Param =
        new X509SecurityHandler.X509MaterialParameter(application.getApplicationId(), application.getUser(),
            application.getCryptoMaterialVersion());
    verify(x509SecurityHandler).generateMaterial(eq(x509Param));
    verify(x509SecurityHandler).revokeMaterial(eq(x509Param), eq(false));
<<<<<<< HEAD
=======
  
    JWTSecurityHandler.JWTMaterialParameter jwtParam =
        new JWTSecurityHandler.JWTMaterialParameter(application.getApplicationId(), application.getUser());
    verify(jwtSecurityHandler).generateMaterial(eq(jwtParam));
    verify(jwtSecurityHandler).revokeMaterial(eq(jwtParam), eq(false));
>>>>>>> cfd2eb9c
  }

  @Test
  public void testAppRunningKill() throws Exception {
    LOG.info("--- START: testAppRunningKill ---");

    RMApp application = testCreateAppRunning(null);
    // RUNNING => KILLED event RMAppEventType.KILL
    UserGroupInformation fooUser = UserGroupInformation.createUserForTesting(
        "fooTestAppRunningKill", new String[] {"foo_group"});

    // SUBMITTED => KILLED event RMAppEventType.KILL
    RMAppEvent event = new RMAppKillByClientEvent(
        application.getApplicationId(), "Application killed by user.", fooUser,
        Server.getRemoteIp());

    application.handle(event);
    rmDispatcher.await();

    sendAttemptUpdateSavedEvent(application);
    sendAppUpdateSavedEvent(application);
    assertKilled(application);
    verifyApplicationFinished(RMAppState.KILLED);
    verifyAppRemovedSchedulerEvent(RMAppState.KILLED);
    X509SecurityHandler.X509MaterialParameter x509Param =
        new X509SecurityHandler.X509MaterialParameter(application.getApplicationId(), application.getUser(),
            application.getCryptoMaterialVersion());
    verify(x509SecurityHandler).generateMaterial(eq(x509Param));
    verify(x509SecurityHandler).revokeMaterial(eq(x509Param), eq(false));
<<<<<<< HEAD
=======
  
    JWTSecurityHandler.JWTMaterialParameter jwtParam =
        new JWTSecurityHandler.JWTMaterialParameter(application.getApplicationId(), application.getUser());
    verify(jwtSecurityHandler).generateMaterial(eq(jwtParam));
    verify(jwtSecurityHandler).revokeMaterial(eq(jwtParam), eq(false));
>>>>>>> cfd2eb9c
  }

  @Test
  public void testAppRunningFailed() throws Exception {
    LOG.info("--- START: testAppRunningFailed ---");

    RMApp application = testCreateAppRunning(null);
    RMAppAttempt appAttempt = application.getCurrentAppAttempt();
    int expectedAttemptId = 1;
    Assert.assertEquals(expectedAttemptId, 
        appAttempt.getAppAttemptId().getAttemptId());
    // RUNNING => FAILED/RESTARTING event RMAppEventType.ATTEMPT_FAILED
    Assert.assertTrue(maxAppAttempts > 1);
    X509SecurityHandler.X509MaterialParameter x509Param;
<<<<<<< HEAD
=======
    JWTSecurityHandler.JWTMaterialParameter jwtParam;
>>>>>>> cfd2eb9c
    for (int i=1; i<maxAppAttempts; i++) {
      RMAppEvent event = 
          new RMAppFailedAttemptEvent(application.getApplicationId(), 
              RMAppEventType.ATTEMPT_FAILED, "", false);
      application.handle(event);
      rmDispatcher.await();
      x509Param = new X509SecurityHandler.X509MaterialParameter(application.getApplicationId(), application.getUser(),
              application.getCryptoMaterialVersion());
      verify(x509SecurityHandler, never()).revokeMaterial(eq(x509Param), any(Boolean.class));
      verify(x509SecurityHandler).generateMaterial(eq(x509Param));
<<<<<<< HEAD
=======
  
      jwtParam = new JWTSecurityHandler.JWTMaterialParameter(application.getApplicationId(), application.getUser());
      verify(jwtSecurityHandler).generateMaterial(eq(jwtParam));
      verify(jwtSecurityHandler, never()).revokeMaterial(eq(jwtParam), any(Boolean.class));
      
>>>>>>> cfd2eb9c
      assertAppState(RMAppState.ACCEPTED, application);
      appAttempt = application.getCurrentAppAttempt();
      Assert.assertEquals(++expectedAttemptId, 
          appAttempt.getAppAttemptId().getAttemptId());
      event = 
          new RMAppEvent(application.getApplicationId(), 
              RMAppEventType.APP_ACCEPTED);
      application.handle(event);
      rmDispatcher.await();
      assertAppState(RMAppState.ACCEPTED, application);
      event = 
          new RMAppEvent(application.getApplicationId(), 
              RMAppEventType.ATTEMPT_REGISTERED);
      application.handle(event);
      rmDispatcher.await();
      assertAppState(RMAppState.RUNNING, application);
    }

    // RUNNING => FAILED/RESTARTING event RMAppEventType.ATTEMPT_FAILED 
    // after max application attempts
    RMAppEvent event = 
        new RMAppFailedAttemptEvent(application.getApplicationId(), 
            RMAppEventType.ATTEMPT_FAILED, "", false);
    application.handle(event);
    rmDispatcher.await();
    sendAppUpdateSavedEvent(application);
    assertFailed(application, ".*Failing the application.*");
    assertAppFinalStateSaved(application);

    // FAILED => FAILED event RMAppEventType.KILL
    event =
        new RMAppEvent(application.getApplicationId(), RMAppEventType.KILL,
        "Application killed by user.");
    application.handle(event);
    rmDispatcher.await();
    assertFailed(application, ".*Failing the application.*");
    assertAppFinalStateSaved(application);
    verifyApplicationFinished(RMAppState.FAILED);
    x509Param = new X509SecurityHandler.X509MaterialParameter(application.getApplicationId(), application.getUser(),
        application.getCryptoMaterialVersion());
    verify(x509SecurityHandler).generateMaterial(eq(x509Param));
<<<<<<< HEAD
=======
    verify(x509SecurityHandler).revokeMaterial(eq(x509Param), eq(false));
    
    jwtParam = new JWTSecurityHandler.JWTMaterialParameter(application.getApplicationId(), application.getUser());
    verify(jwtSecurityHandler).revokeMaterial(eq(jwtParam), eq(false));
>>>>>>> cfd2eb9c
  }

  @Test
  public void testAppAtFinishingIgnoreKill() throws Exception {
    LOG.info("--- START: testAppAtFinishingIgnoreKill ---");

    RMApp application = testCreateAppFinishing(null);
    // FINISHING => FINISHED event RMAppEventType.KILL
    RMAppEvent event =
        new RMAppEvent(application.getApplicationId(), RMAppEventType.KILL,
        "Application killed by user.");
    application.handle(event);
    rmDispatcher.await();
    assertAppState(RMAppState.FINISHING, application);
  }

  // While App is at FINAL_SAVING, Attempt_Finished event may come before
  // App_Saved event, we stay on FINAL_SAVING on Attempt_Finished event
  // and then directly jump from FINAL_SAVING to FINISHED state on App_Saved
  // event
  @Test
  public void testAppFinalSavingToFinished() throws Exception {
    LOG.info("--- START: testAppFinalSavingToFinished ---");

    RMApp application = testCreateAppFinalSaving(null);
    final String diagMsg = "some diagnostics";
    // attempt_finished event comes before attempt_saved event
    RMAppEvent event = new RMAppEvent(application.getApplicationId(),
        RMAppEventType.ATTEMPT_FINISHED, diagMsg);
    application.handle(event);
    assertAppState(RMAppState.FINAL_SAVING, application);
    RMAppEvent appUpdated =
        new RMAppEvent(application.getApplicationId(), RMAppEventType.APP_UPDATE_SAVED);
    application.handle(appUpdated);
    assertAppState(RMAppState.FINISHED, application);

    assertTimesAtFinish(application);
    // finished without a proper unregister implies failed
    assertFinalAppStatus(FinalApplicationStatus.FAILED, application);
    Assert.assertTrue("Finished app missing diagnostics", application
      .getDiagnostics().indexOf(diagMsg) != -1);
  }

  @Test
  public void testAppFinishedFinished() throws Exception {
    LOG.info("--- START: testAppFinishedFinished ---");

    RMApp application = testCreateAppFinished(null, "");
    // FINISHED => FINISHED event RMAppEventType.KILL
    RMAppEvent event =
        new RMAppEvent(application.getApplicationId(), RMAppEventType.KILL,
        "Application killed by user.");
    application.handle(event);
    rmDispatcher.await();
    assertTimesAtFinish(application);
    assertAppState(RMAppState.FINISHED, application);
    StringBuilder diag = application.getDiagnostics();
    Assert.assertEquals("application diagnostics is not correct",
        "", diag.toString());
    verifyApplicationFinished(RMAppState.FINISHED);
  }

  @Test (timeout = 30000)
  public void testAppFailedFailed() throws Exception {
    LOG.info("--- START: testAppFailedFailed ---");

    RMApp application = testCreateAppNewSaving(null);

    // NEW_SAVING => FAILED event RMAppEventType.APP_REJECTED
    RMAppEvent event = new RMAppEvent(application.getApplicationId(),
        RMAppEventType.APP_REJECTED, "");
    application.handle(event);
    rmDispatcher.await();
    sendAppUpdateSavedEvent(application);
    assertTimesAtFinish(application);
    assertAppState(RMAppState.FAILED, application);

    // FAILED => FAILED event RMAppEventType.KILL
    event =
        new RMAppEvent(application.getApplicationId(), RMAppEventType.KILL,
        "Application killed by user.");
    application.handle(event);
    rmDispatcher.await();
    assertTimesAtFinish(application);
    assertAppState(RMAppState.FAILED, application);
    verifyApplicationFinished(RMAppState.FAILED);

    assertTimesAtFinish(application);
    assertAppState(RMAppState.FAILED, application);
    verify(x509SecurityHandler, never()).generateMaterial(any(X509SecurityHandler.X509MaterialParameter.class));
    verify(x509SecurityHandler, never())
        .revokeMaterial(any(X509SecurityHandler.X509MaterialParameter.class), any(Boolean.class));
<<<<<<< HEAD
=======
    verify(jwtSecurityHandler, never()).generateMaterial(any(JWTSecurityHandler.JWTMaterialParameter.class));
    verify(jwtSecurityHandler, never())
        .revokeMaterial(any(JWTSecurityHandler.JWTMaterialParameter.class), any(Boolean.class));
>>>>>>> cfd2eb9c
  }

  @Test (timeout = 30000)
  public void testAppKilledKilled() throws Exception {
    LOG.info("--- START: testAppKilledKilled ---");

    RMApp application = testCreateAppRunning(null);

    // RUNNING => KILLED event RMAppEventType.KILL
    UserGroupInformation fooUser = UserGroupInformation.createUserForTesting(
        "fooTestAppKilledKill", new String[] {"foo_group"});

    // SUBMITTED => KILLED event RMAppEventType.KILL
    RMAppEvent event = new RMAppKillByClientEvent(
        application.getApplicationId(), "Application killed by user.", fooUser,
        Server.getRemoteIp());

    application.handle(event);
    rmDispatcher.await();
    sendAttemptUpdateSavedEvent(application);
    sendAppUpdateSavedEvent(application);
    assertTimesAtFinish(application);
    assertAppState(RMAppState.KILLED, application);

    // KILLED => KILLED event RMAppEventType.ATTEMPT_FINISHED
    event = new RMAppEvent(application.getApplicationId(),
        RMAppEventType.ATTEMPT_FINISHED, "");
    application.handle(event);
    rmDispatcher.await();
    assertTimesAtFinish(application);
    assertAppState(RMAppState.KILLED, application);

    // KILLED => KILLED event RMAppEventType.ATTEMPT_FAILED
    event = 
        new RMAppFailedAttemptEvent(application.getApplicationId(), 
            RMAppEventType.ATTEMPT_FAILED, "", false);
    application.handle(event);
    rmDispatcher.await();
    assertTimesAtFinish(application);
    assertAppState(RMAppState.KILLED, application);


    // KILLED => KILLED event RMAppEventType.KILL
    event =
        new RMAppEvent(application.getApplicationId(), RMAppEventType.KILL,
        "Application killed by user.");
    application.handle(event);
    rmDispatcher.await();
    assertTimesAtFinish(application);
    assertAppState(RMAppState.KILLED, application);
    verifyApplicationFinished(RMAppState.KILLED);

    assertTimesAtFinish(application);
    assertAppState(RMAppState.KILLED, application);
    X509SecurityHandler.X509MaterialParameter x509Param =
        new X509SecurityHandler.X509MaterialParameter(application.getApplicationId(), application.getUser(),
            application.getCryptoMaterialVersion());
    verify(x509SecurityHandler).revokeMaterial(eq(x509Param), eq(false));
<<<<<<< HEAD
=======
  
    JWTSecurityHandler.JWTMaterialParameter jwtParam =
        new JWTSecurityHandler.JWTMaterialParameter(application.getApplicationId(), application.getUser());
    verify(jwtSecurityHandler).revokeMaterial(eq(jwtParam), eq(false));
>>>>>>> cfd2eb9c
  }
  
  @Test(timeout = 30000)
  public void testAppsRecoveringStates() throws Exception {
    RMState state = new RMState();
    Map<ApplicationId, ApplicationStateData> applicationState =
        state.getApplicationState();
    createRMStateForApplications(applicationState, RMAppState.FINISHED);
    createRMStateForApplications(applicationState, RMAppState.KILLED);
    createRMStateForApplications(applicationState, RMAppState.FAILED);
    for (ApplicationStateData appState : applicationState.values()) {
      testRecoverApplication(appState, state);
    }
  }
  
  public void testRecoverApplication(ApplicationStateData appState,
      RMState rmState)
      throws Exception {
    ApplicationSubmissionContext submissionContext =
        appState.getApplicationSubmissionContext();
    RMAppImpl application =
        new RMAppImpl(
            appState.getApplicationSubmissionContext().getApplicationId(),
            rmContext, conf,
            submissionContext.getApplicationName(), null,
            submissionContext.getQueue(), submissionContext, scheduler, null,
            appState.getSubmitTime(), submissionContext.getApplicationType(),
            submissionContext.getApplicationTags(),
            BuilderUtils.newResourceRequest(
                RMAppAttemptImpl.AM_CONTAINER_PRIORITY, ResourceRequest.ANY,
                submissionContext.getResource(), 1));
    Assert.assertEquals(RMAppState.NEW, application.getState());

    RMAppEvent recoverEvent =
        new RMAppRecoverEvent(application.getApplicationId(), rmState);
    // Trigger RECOVER event.
    application.handle(recoverEvent);
    // Application final status looked from recoveredFinalStatus
    Assert.assertTrue("Application is not in recoveredFinalStatus.",
        RMAppImpl.isAppInFinalState(application));

    rmDispatcher.await();
    RMAppState finalState = appState.getState();
    Assert.assertEquals("Application is not in finalState.", finalState,
        application.getState());
    // All recovered states are final so they should not generate certificates nor revoke
    verify(x509SecurityHandler, never()).generateMaterial(any(X509SecurityHandler.X509MaterialParameter.class));
    verify(x509SecurityHandler, never())
        .revokeMaterial(any(X509SecurityHandler.X509MaterialParameter.class), any(Boolean.class));
<<<<<<< HEAD
=======
    
    verify(jwtSecurityHandler, never()).generateMaterial(any(JWTSecurityHandler.JWTMaterialParameter.class));
    verify(jwtSecurityHandler, never())
        .revokeMaterial(any(JWTSecurityHandler.JWTMaterialParameter.class), any(Boolean.class));
>>>>>>> cfd2eb9c
  }
  
  public void createRMStateForApplications(
      Map<ApplicationId, ApplicationStateData> applicationState,
      RMAppState rmAppState) throws IOException {
    RMApp app = createNewTestApp(null);
    ApplicationStateData appState =
        ApplicationStateData.newInstance(app.getSubmitTime(), app.getStartTime(),
            app.getUser(), app.getApplicationSubmissionContext(), rmAppState,
            null, app.getFinishTime(), null);
    applicationState.put(app.getApplicationId(), appState);
  }
  
  @Test
  public void testGetAppReport() throws IOException {
    RMApp app = createNewTestApp(null);
    assertAppState(RMAppState.NEW, app);
    ApplicationReport report = app.createAndGetApplicationReport(null, true);
    Assert.assertNotNull(report.getApplicationResourceUsageReport());
    Assert.assertEquals(report.getApplicationResourceUsageReport(),RMServerUtils.DUMMY_APPLICATION_RESOURCE_USAGE_REPORT);
    report = app.createAndGetApplicationReport("clientuser", true);
    Assert.assertNotNull(report.getApplicationResourceUsageReport());
    Assert.assertTrue("bad proxy url for app",
        report.getTrackingUrl().endsWith("/proxy/" + app.getApplicationId()
            + "/"));
  }

  @Test
  public void testAppGeneratingCertsKill() throws IOException {
    LOG.info("--- START: testAppGeneratingCertsKill ---");
  
    rmDispatcher.unregisterHandlerForEvent(RMAppSecurityManagerEventType.class, true);
    RMApp app = testCreateAppGeneratingCerts(null);
    assertAppState(RMAppState.GENERATING_SECURITY_MATERIAL, app);
    RMAppEvent event = new RMAppKillByClientEvent(app.getApplicationId(),
        "Application killed by user.",
        UserGroupInformation.getCurrentUser(), Server.getRemoteIp());
    app.handle(event);
    rmDispatcher.await();
    assertAppState(RMAppState.FINAL_SAVING, app);
    sendAppUpdateSavedEvent(app);
    assertKilled(app);
    verifyApplicationFinished(RMAppState.KILLED);
  }
  
  @Test
  public void testGeneratingCertsRecoverWithCrypto() throws Exception {
    LOG.info("--- testGeneratingCertsRecoverWithCrypto ---");
    ApplicationSubmissionContext sub =
        Records.newRecord(ApplicationSubmissionContext.class);
    ContainerLaunchContext clc =
        Records.newRecord(ContainerLaunchContext.class);
    Credentials credentials = new Credentials();
    DataOutputBuffer dob = new DataOutputBuffer();
    credentials.writeTokenStorageToStream(dob);
    ByteBuffer securityTokens =
        ByteBuffer.wrap(dob.getData(), 0, dob.getLength());
    clc.setTokens(securityTokens);
    sub.setAMContainerSpec(clc);
    testCreateAppSubmittedRecovery(sub, true);
  }
  
  private void verifyApplicationFinished(RMAppState state) {
    ArgumentCaptor<RMAppState> finalState =
        ArgumentCaptor.forClass(RMAppState.class);
    verify(writer).applicationFinished(any(RMApp.class), finalState.capture());
    Assert.assertEquals(state, finalState.getValue());
    finalState = ArgumentCaptor.forClass(RMAppState.class);
    verify(publisher).appFinished(any(RMApp.class), finalState.capture(),
        anyLong());
    Assert.assertEquals(state, finalState.getValue());
  }
  
  private void verifyAppRemovedSchedulerEvent(RMAppState finalState) {
    Assert.assertEquals(SchedulerEventType.APP_REMOVED,
      schedulerDispatcher.lastSchedulerEvent.getType());
    if(schedulerDispatcher.lastSchedulerEvent instanceof 
        AppRemovedSchedulerEvent) {
      AppRemovedSchedulerEvent appRemovedEvent =
          (AppRemovedSchedulerEvent) schedulerDispatcher.lastSchedulerEvent;
      Assert.assertEquals(finalState, appRemovedEvent.getFinalState());
    }
  }
}<|MERGE_RESOLUTION|>--- conflicted
+++ resolved
@@ -123,10 +123,7 @@
   private TestSchedulerEventDispatcher schedulerDispatcher;
   private RMAppSecurityManager rmAppSecurityManager;
   private X509SecurityHandler x509SecurityHandler;
-<<<<<<< HEAD
-=======
   private JWTSecurityHandler jwtSecurityHandler;
->>>>>>> cfd2eb9c
   private CertificateLocalizationService certificateLocalizationService;
   private final char[] cryptoPassword = "password".toCharArray();
 
@@ -275,7 +272,10 @@
     rmAppSecurityManager = spy(new RMAppSecurityManager(rmContext));
     x509SecurityHandler = spy(new X509SecurityHandler(rmContext, rmAppSecurityManager));
     rmAppSecurityManager.registerRMAppSecurityHandlerWithType(x509SecurityHandler, X509SecurityHandler.class);
-<<<<<<< HEAD
+    
+    jwtSecurityHandler = spy(new JWTSecurityHandler(rmContext, rmAppSecurityManager));
+    rmAppSecurityManager.registerRMAppSecurityHandlerWithType(jwtSecurityHandler, JWTSecurityHandler.class);
+    
     rmAppSecurityManager.init(conf);
     rmAppSecurityManager.start();
     
@@ -283,19 +283,6 @@
     when(x509SecurityHandler.generateRandomPassword()).thenReturn(cryptoPassword);
     doReturn(loadMockTrustStore()).when(x509SecurityHandler).loadSystemTrustStore(any(Configuration.class));
     
-=======
-    
-    jwtSecurityHandler = spy(new JWTSecurityHandler(rmContext, rmAppSecurityManager));
-    rmAppSecurityManager.registerRMAppSecurityHandlerWithType(jwtSecurityHandler, JWTSecurityHandler.class);
-    
-    rmAppSecurityManager.init(conf);
-    rmAppSecurityManager.start();
-    
-    rmContext.setRMAppSecurityManager(rmAppSecurityManager);
-    when(x509SecurityHandler.generateRandomPassword()).thenReturn(cryptoPassword);
-    doReturn(loadMockTrustStore()).when(x509SecurityHandler).loadSystemTrustStore(any(Configuration.class));
-    
->>>>>>> cfd2eb9c
     rmDispatcher.register(RMAppSecurityManagerEventType.class, rmAppSecurityManager);
     
     rmDispatcher.init(conf);
@@ -481,14 +468,11 @@
     X509SecurityHandler.X509MaterialParameter x509Param = new X509SecurityHandler.X509MaterialParameter(application
         .getApplicationId(), application.getUser(), application.getCryptoMaterialVersion());
     verify(x509SecurityHandler).generateMaterial(eq(x509Param));
-<<<<<<< HEAD
-=======
   
     JWTSecurityHandler.JWTMaterialParameter jwtParam = new JWTSecurityHandler.JWTMaterialParameter(application
         .getApplicationId(), application.getUser());
     verify(jwtSecurityHandler).generateMaterial(eq(jwtParam));
     
->>>>>>> cfd2eb9c
     assertAppState(RMAppState.SUBMITTED, application);
     if (conf.getBoolean(CommonConfigurationKeys.IPC_SERVER_SSL_ENABLED,
         CommonConfigurationKeys.IPC_SERVER_SSL_ENABLED_DEFAULT)) {
@@ -554,12 +538,6 @@
       x509Param = new X509SecurityHandler.X509MaterialParameter(application.getApplicationId(), application.getUser(),
           application.getCryptoMaterialVersion());
       x509Param.setExpiration(application.getCertificateExpiration());
-<<<<<<< HEAD
-      verify(x509SecurityHandler).registerRenewer(x509Param);
-      assertAppState(RMAppState.SUBMITTED, application);
-      verify(x509SecurityHandler, never())
-          .generateMaterial(any(X509SecurityHandler.X509MaterialParameter.class));
-=======
       verify(x509SecurityHandler).registerRenewer(eq(x509Param));
   
       JWTSecurityHandler.JWTMaterialParameter jwtParam = new JWTSecurityHandler.JWTMaterialParameter(application
@@ -572,7 +550,6 @@
           .generateMaterial(any(X509SecurityHandler.X509MaterialParameter.class));
       verify(jwtSecurityHandler, never())
           .generateMaterial(any(JWTSecurityHandler.JWTMaterialParameter.class));
->>>>>>> cfd2eb9c
     } else {
       // No crypto material stored in state store, so recovered state should be GENERATING_SECURITY_MATERIAL
       // Application State here should be GENERATING_SECURITY_MATERIAL
@@ -592,13 +569,10 @@
           new X509SecurityHandler.X509MaterialParameter(application.getApplicationId(), application.getUser(),
               application.getCryptoMaterialVersion());
       verify(x509SecurityHandler).generateMaterial(eq(x509Param));
-<<<<<<< HEAD
-=======
   
       JWTSecurityHandler.JWTMaterialParameter jwtParam =
           new JWTSecurityHandler.JWTMaterialParameter(application.getApplicationId(), application.getUser());
       verify(jwtSecurityHandler).generateMaterial(jwtParam);
->>>>>>> cfd2eb9c
       assertAppState(RMAppState.SUBMITTED, application);
     }
     
@@ -774,13 +748,10 @@
         new X509SecurityHandler.X509MaterialParameter(application.getApplicationId(), application.getUser(),
             application.getCryptoMaterialVersion());
     verify(x509SecurityHandler, never()).revokeMaterial(eq(x509Param), any(Boolean.class));
-<<<<<<< HEAD
-=======
   
     JWTSecurityHandler.JWTMaterialParameter jwtParam =
         new JWTSecurityHandler.JWTMaterialParameter(application.getApplicationId(), application.getUser());
     verify(jwtSecurityHandler, never()).revokeMaterial(eq(jwtParam), any(Boolean.class));
->>>>>>> cfd2eb9c
   }
 
   @Test
@@ -802,8 +773,6 @@
     verify(x509SecurityHandler, never()).revokeMaterial(any(X509SecurityHandler.X509MaterialParameter.class),
         any(Boolean.class));
     verify(x509SecurityHandler, never()).registerRenewer(any(X509SecurityHandler.X509MaterialParameter.class));
-<<<<<<< HEAD
-=======
   
     verify(jwtSecurityHandler, never())
         .generateMaterial(any(JWTSecurityHandler.JWTMaterialParameter.class));
@@ -811,7 +780,6 @@
         .revokeMaterial(any(JWTSecurityHandler.JWTMaterialParameter.class), any(Boolean.class));
     verify(jwtSecurityHandler, never())
         .registerRenewer(any(JWTSecurityHandler.JWTMaterialParameter.class));
->>>>>>> cfd2eb9c
   }
 
   @Test (timeout = 30000)
@@ -835,8 +803,6 @@
         .revokeMaterial(any(X509SecurityHandler.X509MaterialParameter.class), any(Boolean.class));
     verify(x509SecurityHandler, never())
         .registerRenewer(any(X509SecurityHandler.X509MaterialParameter.class));
-<<<<<<< HEAD
-=======
     
     verify(jwtSecurityHandler, never())
         .generateMaterial(any(JWTSecurityHandler.JWTMaterialParameter.class));
@@ -844,7 +810,6 @@
         .revokeMaterial(any(JWTSecurityHandler.JWTMaterialParameter.class), any(Boolean.class));
     verify(jwtSecurityHandler, never())
         .registerRenewer(any(JWTSecurityHandler.JWTMaterialParameter.class));
->>>>>>> cfd2eb9c
     rmContext.getStateStore().removeApplication(application);
   }
 
@@ -873,8 +838,6 @@
         .revokeMaterial(any(X509SecurityHandler.X509MaterialParameter.class), any(Boolean.class));
     verify(x509SecurityHandler, never())
         .registerRenewer(any(X509SecurityHandler.X509MaterialParameter.class));
-<<<<<<< HEAD
-=======
   
     verify(jwtSecurityHandler, never())
         .generateMaterial(any(JWTSecurityHandler.JWTMaterialParameter.class));
@@ -882,7 +845,6 @@
         .revokeMaterial(any(JWTSecurityHandler.JWTMaterialParameter.class), any(Boolean.class));
     verify(jwtSecurityHandler, never())
         .registerRenewer(any(JWTSecurityHandler.JWTMaterialParameter.class));
->>>>>>> cfd2eb9c
   }
 
   @Test (timeout = 30000)
@@ -906,8 +868,6 @@
         .revokeMaterial(any(X509SecurityHandler.X509MaterialParameter.class), any(Boolean.class));
     verify(x509SecurityHandler, never())
         .registerRenewer(any(X509SecurityHandler.X509MaterialParameter.class));
-<<<<<<< HEAD
-=======
   
     verify(jwtSecurityHandler, never())
         .generateMaterial(any(JWTSecurityHandler.JWTMaterialParameter.class));
@@ -915,7 +875,6 @@
         .revokeMaterial(any(JWTSecurityHandler.JWTMaterialParameter.class), any(Boolean.class));
     verify(jwtSecurityHandler, never())
         .registerRenewer(any(JWTSecurityHandler.JWTMaterialParameter.class));
->>>>>>> cfd2eb9c
   }
 
   @Test (timeout = 30000)
@@ -938,14 +897,11 @@
             application.getCryptoMaterialVersion());
     verify(x509SecurityHandler).generateMaterial(eq(x509Param));
     verify(x509SecurityHandler).revokeMaterial(eq(x509Param), eq(false));
-<<<<<<< HEAD
-=======
   
     JWTSecurityHandler.JWTMaterialParameter jwtParam =
         new JWTSecurityHandler.JWTMaterialParameter(application.getApplicationId(), application.getUser());
     verify(jwtSecurityHandler).generateMaterial(eq(jwtParam));
     verify(jwtSecurityHandler).revokeMaterial(eq(jwtParam), eq(false));
->>>>>>> cfd2eb9c
   }
 
   @Test
@@ -973,14 +929,11 @@
             application.getCryptoMaterialVersion());
     verify(x509SecurityHandler).generateMaterial(eq(x509Param));
     verify(x509SecurityHandler).revokeMaterial(eq(x509Param), eq(false));
-<<<<<<< HEAD
-=======
   
     JWTSecurityHandler.JWTMaterialParameter jwtParam =
         new JWTSecurityHandler.JWTMaterialParameter(application.getApplicationId(), application.getUser());
     verify(jwtSecurityHandler).generateMaterial(eq(jwtParam));
     verify(jwtSecurityHandler).revokeMaterial(eq(jwtParam), eq(false));
->>>>>>> cfd2eb9c
   }
 
   @Test
@@ -994,13 +947,10 @@
         new X509SecurityHandler.X509MaterialParameter(application.getApplicationId(), application.getUser(),
             application.getCryptoMaterialVersion());
     verify(x509SecurityHandler).generateMaterial(eq(x509Param));
-<<<<<<< HEAD
-=======
   
     JWTSecurityHandler.JWTMaterialParameter jwtParam =
         new JWTSecurityHandler.JWTMaterialParameter(application.getApplicationId(), application.getUser());
     verify(jwtSecurityHandler).generateMaterial(eq(jwtParam));
->>>>>>> cfd2eb9c
     for (int i=1; i < maxAppAttempts; i++) {
       RMAppEvent event = 
           new RMAppFailedAttemptEvent(application.getApplicationId(), 
@@ -1026,11 +976,8 @@
     x509Param = new X509SecurityHandler.X509MaterialParameter(application.getApplicationId(), application.getUser(),
         application.getCryptoMaterialVersion());
     verify(x509SecurityHandler).revokeMaterial(eq(x509Param), eq(false));
-<<<<<<< HEAD
-=======
     
     verify(jwtSecurityHandler).revokeMaterial(eq(jwtParam), eq(false));
->>>>>>> cfd2eb9c
     sendAppUpdateSavedEvent(application);
     assertFailed(application, ".*" + message + ".*Failing the application.*");
     assertAppFinalStateSaved(application);
@@ -1068,14 +1015,11 @@
             application.getCryptoMaterialVersion());
     verify(x509SecurityHandler).generateMaterial(eq(x509Param));
     verify(x509SecurityHandler).revokeMaterial(eq(x509Param), eq(false));
-<<<<<<< HEAD
-=======
   
     JWTSecurityHandler.JWTMaterialParameter jwtParam =
         new JWTSecurityHandler.JWTMaterialParameter(application.getApplicationId(), application.getUser());
     verify(jwtSecurityHandler).generateMaterial(eq(jwtParam));
     verify(jwtSecurityHandler).revokeMaterial(eq(jwtParam), eq(false));
->>>>>>> cfd2eb9c
   }
   
   @Test
@@ -1104,14 +1048,11 @@
             application.getCryptoMaterialVersion());
     verify(x509SecurityHandler).generateMaterial(eq(x509Param));
     verify(x509SecurityHandler).revokeMaterial(eq(x509Param), eq(false));
-<<<<<<< HEAD
-=======
   
     JWTSecurityHandler.JWTMaterialParameter jwtParam =
         new JWTSecurityHandler.JWTMaterialParameter(application.getApplicationId(), application.getUser());
     verify(jwtSecurityHandler).generateMaterial(eq(jwtParam));
     verify(jwtSecurityHandler).revokeMaterial(eq(jwtParam), eq(false));
->>>>>>> cfd2eb9c
   }
 
   @Test
@@ -1141,14 +1082,11 @@
             application.getCryptoMaterialVersion());
     verify(x509SecurityHandler).generateMaterial(eq(x509Param));
     verify(x509SecurityHandler).revokeMaterial(eq(x509Param), eq(false));
-<<<<<<< HEAD
-=======
   
     JWTSecurityHandler.JWTMaterialParameter jwtParam =
         new JWTSecurityHandler.JWTMaterialParameter(application.getApplicationId(), application.getUser());
     verify(jwtSecurityHandler).generateMaterial(eq(jwtParam));
     verify(jwtSecurityHandler).revokeMaterial(eq(jwtParam), eq(false));
->>>>>>> cfd2eb9c
   }
 
   @Test
@@ -1163,10 +1101,7 @@
     // RUNNING => FAILED/RESTARTING event RMAppEventType.ATTEMPT_FAILED
     Assert.assertTrue(maxAppAttempts > 1);
     X509SecurityHandler.X509MaterialParameter x509Param;
-<<<<<<< HEAD
-=======
     JWTSecurityHandler.JWTMaterialParameter jwtParam;
->>>>>>> cfd2eb9c
     for (int i=1; i<maxAppAttempts; i++) {
       RMAppEvent event = 
           new RMAppFailedAttemptEvent(application.getApplicationId(), 
@@ -1177,14 +1112,11 @@
               application.getCryptoMaterialVersion());
       verify(x509SecurityHandler, never()).revokeMaterial(eq(x509Param), any(Boolean.class));
       verify(x509SecurityHandler).generateMaterial(eq(x509Param));
-<<<<<<< HEAD
-=======
   
       jwtParam = new JWTSecurityHandler.JWTMaterialParameter(application.getApplicationId(), application.getUser());
       verify(jwtSecurityHandler).generateMaterial(eq(jwtParam));
       verify(jwtSecurityHandler, never()).revokeMaterial(eq(jwtParam), any(Boolean.class));
       
->>>>>>> cfd2eb9c
       assertAppState(RMAppState.ACCEPTED, application);
       appAttempt = application.getCurrentAppAttempt();
       Assert.assertEquals(++expectedAttemptId, 
@@ -1226,13 +1158,10 @@
     x509Param = new X509SecurityHandler.X509MaterialParameter(application.getApplicationId(), application.getUser(),
         application.getCryptoMaterialVersion());
     verify(x509SecurityHandler).generateMaterial(eq(x509Param));
-<<<<<<< HEAD
-=======
     verify(x509SecurityHandler).revokeMaterial(eq(x509Param), eq(false));
     
     jwtParam = new JWTSecurityHandler.JWTMaterialParameter(application.getApplicationId(), application.getUser());
     verify(jwtSecurityHandler).revokeMaterial(eq(jwtParam), eq(false));
->>>>>>> cfd2eb9c
   }
 
   @Test
@@ -1325,12 +1254,9 @@
     verify(x509SecurityHandler, never()).generateMaterial(any(X509SecurityHandler.X509MaterialParameter.class));
     verify(x509SecurityHandler, never())
         .revokeMaterial(any(X509SecurityHandler.X509MaterialParameter.class), any(Boolean.class));
-<<<<<<< HEAD
-=======
     verify(jwtSecurityHandler, never()).generateMaterial(any(JWTSecurityHandler.JWTMaterialParameter.class));
     verify(jwtSecurityHandler, never())
         .revokeMaterial(any(JWTSecurityHandler.JWTMaterialParameter.class), any(Boolean.class));
->>>>>>> cfd2eb9c
   }
 
   @Test (timeout = 30000)
@@ -1389,13 +1315,10 @@
         new X509SecurityHandler.X509MaterialParameter(application.getApplicationId(), application.getUser(),
             application.getCryptoMaterialVersion());
     verify(x509SecurityHandler).revokeMaterial(eq(x509Param), eq(false));
-<<<<<<< HEAD
-=======
   
     JWTSecurityHandler.JWTMaterialParameter jwtParam =
         new JWTSecurityHandler.JWTMaterialParameter(application.getApplicationId(), application.getUser());
     verify(jwtSecurityHandler).revokeMaterial(eq(jwtParam), eq(false));
->>>>>>> cfd2eb9c
   }
   
   @Test(timeout = 30000)
@@ -1445,13 +1368,10 @@
     verify(x509SecurityHandler, never()).generateMaterial(any(X509SecurityHandler.X509MaterialParameter.class));
     verify(x509SecurityHandler, never())
         .revokeMaterial(any(X509SecurityHandler.X509MaterialParameter.class), any(Boolean.class));
-<<<<<<< HEAD
-=======
     
     verify(jwtSecurityHandler, never()).generateMaterial(any(JWTSecurityHandler.JWTMaterialParameter.class));
     verify(jwtSecurityHandler, never())
         .revokeMaterial(any(JWTSecurityHandler.JWTMaterialParameter.class), any(Boolean.class));
->>>>>>> cfd2eb9c
   }
   
   public void createRMStateForApplications(
