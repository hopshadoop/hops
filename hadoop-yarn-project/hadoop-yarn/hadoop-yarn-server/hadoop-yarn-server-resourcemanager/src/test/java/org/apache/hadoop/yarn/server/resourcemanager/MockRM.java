--- conflicted
+++ resolved
@@ -178,11 +178,8 @@
     RMAppSecurityManager rmAppSecurityManager = new RMAppSecurityManager(this.rmContext);
     rmAppSecurityManager.registerRMAppSecurityHandlerWithType(createX509SecurityHandler(rmAppSecurityManager),
         X509SecurityHandler.class);
-<<<<<<< HEAD
-=======
     rmAppSecurityManager.registerRMAppSecurityHandlerWithType(createJWTSecurityHandler(rmAppSecurityManager),
         JWTSecurityHandler.class);
->>>>>>> cfd2eb9c
     return rmAppSecurityManager;
   }
   
@@ -191,8 +188,6 @@
     RMAppSecurityHandler<X509SecurityHandler.X509SecurityManagerMaterial, X509SecurityHandler.X509MaterialParameter>
         x509SecurityHandler = new TestingX509SecurityHandler(rmAppSecurityManager);
     return x509SecurityHandler;
-<<<<<<< HEAD
-=======
   }
   
   @Override
@@ -200,7 +195,6 @@
     RMAppSecurityHandler<JWTSecurityHandler.JWTSecurityManagerMaterial, JWTSecurityHandler.JWTMaterialParameter>
         jwtSecurityHandler = new JWTSecurityHandler(this.rmContext, rmAppSecurityManager);
     return jwtSecurityHandler;
->>>>>>> cfd2eb9c
   }
   
   @Override
@@ -1085,6 +1079,6 @@
   
   public void expireNM(NodeId nodeId) {
     getRMContext().getDispatcher().getEventHandler().handle(
-        new RMNodeEvent(nodeId, RMNodeEventType.EXPIRE)); 
+        new RMNodeEvent(nodeId, RMNodeEventType.EXPIRE));
   }
 }