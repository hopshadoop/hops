--- conflicted
+++ resolved
@@ -53,15 +53,15 @@
   private String containerIdToCleanrmnodeid = null;
   private String finishedApplicationrmnodeid = null;
   private List<ContainerStatus> hopContainersStatusList = null;
-  private float CurrentPrice = 0.0f;
-  private long CurrentPriceTick = 0;
+  private float currentPrice = 0.0f;
+  private long currentPriceTick = 0;
 
   public void setCurrentPriceTick(long CurrentPriceTick) {
-    this.CurrentPriceTick = CurrentPriceTick;
+    this.currentPriceTick = CurrentPriceTick;
   }
 
   public void setCurrentPrice(float CurrentPrice) {
-    this.CurrentPrice = CurrentPrice;
+    this.currentPrice = CurrentPrice;
   }
 
   NdbRtStreamingReceiver() {
@@ -173,12 +173,9 @@
   public void onEventMethod() throws InterruptedException {
     StreamingRTComps streamingRTComps = new StreamingRTComps(
             containersToCleanSet, finishedAppList, nodeId, nextHeartbeat,
-<<<<<<< HEAD
             hopContainersStatusList, currentNMMasterKey, nextNMMasterKey,
-            currentRMContainerMasterKey, nextRMContainerMasterKey);
-=======
-            hopContainersStatusList, CurrentPrice, CurrentPriceTick);
->>>>>>> 617d7afd
+            currentRMContainerMasterKey, nextRMContainerMasterKey,
+            currentPrice, currentPriceTick);
     blockingRTQueue.put(streamingRTComps);
   }
   
@@ -232,16 +229,11 @@
 
   // this two methods are using for multi-thread version from c++ library
   StreamingRTComps buildStreamingRTComps() {
-<<<<<<< HEAD
     return new StreamingRTComps(
             containersToCleanSet, finishedAppList, nodeId, nextHeartbeat,
             hopContainersStatusList, currentNMMasterKey, nextNMMasterKey,
-            currentRMContainerMasterKey, nextRMContainerMasterKey);
-=======
-    return new StreamingRTComps(containersToCleanSet, finishedAppList, nodeId,
-            nextHeartbeat, hopContainersStatusList, CurrentPrice,
-            CurrentPriceTick);
->>>>>>> 617d7afd
+            currentRMContainerMasterKey, nextRMContainerMasterKey, currentPrice,
+            currentPriceTick);
   }
 
   public void onEventMethodMultiThread(StreamingRTComps streamingRTComps) throws
@@ -255,14 +247,11 @@
     nodeId = null;
     nextHeartbeat = false;
     hopContainersStatusList = null;
-<<<<<<< HEAD
     currentNMMasterKey = null;
     nextNMMasterKey = null;
     currentRMContainerMasterKey = null;
     nextRMContainerMasterKey = null;
-=======
-    CurrentPrice = 0.0f;
-    CurrentPriceTick = 0;
->>>>>>> 617d7afd
+    currentPrice = 0.0f;
+    currentPriceTick = 0;
   }
 }