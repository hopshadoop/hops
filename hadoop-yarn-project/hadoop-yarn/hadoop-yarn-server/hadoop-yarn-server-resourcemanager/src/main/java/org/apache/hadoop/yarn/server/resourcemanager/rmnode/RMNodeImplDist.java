/**
 * Licensed to the Apache Software Foundation (ASF) under one
 * or more contributor license agreements.  See the NOTICE file
 * distributed with this work for additional information
 * regarding copyright ownership.  The ASF licenses this file
 * to you under the Apache License, Version 2.0 (the
 * "License"); you may not use this file except in compliance
 * with the License.  You may obtain a copy of the License at
 * <p>
 * http://www.apache.org/licenses/LICENSE-2.0
 * <p>
 * Unless required by applicable law or agreed to in writing, software
 * distributed under the License is distributed on an "AS IS" BASIS,
 * WITHOUT WARRANTIES OR CONDITIONS OF ANY KIND, either express or implied.
 * See the License for the specific language governing permissions and
 * limitations under the License.
 */
package org.apache.hadoop.yarn.server.resourcemanager.rmnode;

import io.hops.metadata.yarn.entity.PendingEvent;
import io.hops.util.DBUtility;
import io.hops.util.ToCommitHB;
import java.io.IOException;
import java.util.*;
import java.util.concurrent.ConcurrentLinkedQueue;

import org.apache.commons.logging.Log;
import org.apache.commons.logging.LogFactory;
import org.apache.hadoop.net.Node;
import org.apache.hadoop.security.UserGroupInformation;
import org.apache.hadoop.yarn.api.records.ApplicationId;
import org.apache.hadoop.yarn.api.records.ContainerId;
import org.apache.hadoop.yarn.api.records.ContainerState;
import org.apache.hadoop.yarn.api.records.ContainerStatus;
import org.apache.hadoop.yarn.api.records.NodeId;
import org.apache.hadoop.yarn.api.records.NodeState;
import org.apache.hadoop.yarn.api.records.Resource;
import org.apache.hadoop.yarn.api.records.ResourceOption;
import org.apache.hadoop.yarn.server.api.protocolrecords.NMContainerStatus;
import org.apache.hadoop.yarn.server.api.protocolrecords.NodeHeartbeatResponse;
import org.apache.hadoop.yarn.server.api.records.NodeHealthStatus;
import org.apache.hadoop.yarn.server.resourcemanager.ClusterMetrics;
import org.apache.hadoop.yarn.server.resourcemanager.NodesListManagerEvent;
import org.apache.hadoop.yarn.server.resourcemanager.NodesListManagerEventType;
import org.apache.hadoop.yarn.server.resourcemanager.RMContext;
import org.apache.hadoop.yarn.server.resourcemanager.rmapp.RMApp;
import org.apache.hadoop.yarn.server.resourcemanager.rmapp.RMAppRunningOnNodeEvent;
import org.apache.hadoop.yarn.server.resourcemanager.scheduler.event.NodeAddedSchedulerEvent;
import org.apache.hadoop.yarn.server.resourcemanager.scheduler.event.NodeResourceUpdateSchedulerEvent;
import org.apache.hadoop.yarn.state.InvalidStateTransitonException;

public class RMNodeImplDist extends RMNodeImpl {

  private static final Log LOG = LogFactory.getLog(RMNodeImplDist.class);
  private ToCommitHB toCommit = new ToCommitHB(this.nodeId.toString());

  // Used by RT streaming receiver
  public static enum KeyType {
    CURRENTNMTOKENMASTERKEY,
    NEXTNMTOKENMASTERKEY,
    CURRENTCONTAINERTOKENMASTERKEY,
    NEXTCONTAINERTOKENMASTERKEY
  }

  public RMNodeImplDist(NodeId nodeId, RMContext context, String hostName,
          int cmPort, int httpPort, Node node, Resource capability,
          String nodeManagerVersion) {
    super(nodeId, context, hostName, cmPort, httpPort, node, capability,
            nodeManagerVersion);
  }

  protected NodeState statusUpdateWhenHealthyTransitionInternal(
          RMNodeImpl rmNode, RMNodeEvent event) {
    RMNodeStatusEvent statusEvent = (RMNodeStatusEvent) event;

    // Switch the last heartbeatresponse.
    rmNode.latestNodeHeartBeatResponse = statusEvent.getLatestResponse();

    NodeHealthStatus remoteNodeHealthStatus = statusEvent.
            getNodeHealthStatus();
    rmNode.setHealthReport(remoteNodeHealthStatus.getHealthReport());
    rmNode.setLastHealthReportTime(
            remoteNodeHealthStatus.getLastHealthReportTime());
    if (!remoteNodeHealthStatus.getIsNodeHealthy()) {
      LOG.info("Node " + rmNode.nodeId + " reported UNHEALTHY with details: "
              + remoteNodeHealthStatus.getHealthReport());
      rmNode.nodeUpdateQueue.clear();
      // Inform the scheduler
//      if (rmNode.context.isDistributed() && !rmNode.context.isLeader()) {
        //Add NodeRemovedSchedulerEvent to TransactionState
        LOG.debug("HOP :: Added Pending event to TransactionState");
        toCommit.addPendingEvent(PendingEvent.Type.NODE_REMOVED,
                PendingEvent.Status.NEW);
//      } else {
//        rmNode.context.getDispatcher().getEventHandler().handle(
//                new NodeRemovedSchedulerEvent(rmNode));
      if(rmNode.context.isLeader()){
        rmNode.context.getDispatcher().getEventHandler().handle(
                new NodesListManagerEvent(
                        NodesListManagerEventType.NODE_UNUSABLE, rmNode));
      }

      // Update metrics
      rmNode.updateMetricsForDeactivatedNode(rmNode.getState(),
              NodeState.UNHEALTHY);
      return NodeState.UNHEALTHY;
    }
    ((RMNodeImplDist) rmNode).handleContainerStatus(statusEvent.
            getContainers());

    if (rmNode.nextHeartBeat) {
      rmNode.nextHeartBeat = false;
      toCommit.addNextHeartBeat(rmNode.nextHeartBeat);
//      if (rmNode.context.isDistributed() && !rmNode.context.isLeader()) {
        //Add NodeUpdatedSchedulerEvent to TransactionState
        toCommit.addPendingEvent(PendingEvent.Type.NODE_UPDATED,
                PendingEvent.Status.SCHEDULER_FINISHED_PROCESSING);
//      } else {
//        rmNode.context.getDispatcher().getEventHandler().handle(
//                new NodeUpdateSchedulerEvent(rmNode));
//      }
    } else if (rmNode.context.isDistributed() 
//            && !rmNode.context.isLeader()
            ) {

      toCommit.addPendingEvent(PendingEvent.Type.NODE_UPDATED,
              PendingEvent.Status.SCHEDULER_NOT_FINISHED_PROCESSING);
    }

    // Update DTRenewer in secure mode to keep these apps alive. Today this is
    // needed for log-aggregation to finish long after the apps are gone.
    if (UserGroupInformation.isSecurityEnabled()) {
      rmNode.context.getDelegationTokenRenewer().updateKeepAliveApplications(
              statusEvent.getKeepAliveAppIds());
    }
    toCommit.addRMNode(hostName, commandPort, httpPort, totalCapability,
            nodeManagerVersion, getState(), getHealthReport(),
            getLastHealthReportTime());
    return NodeState.RUNNING;

  }

  protected void handleContainerStatus(List<ContainerStatus> containerStatuses) {
    // Filter the map to only obtain just launched containers and finished
    // containers.
    List<ContainerStatus> newlyLaunchedContainers
            = new ArrayList<ContainerStatus>();
    List<ContainerStatus> completedContainers = new ArrayList<ContainerStatus>();
    for (ContainerStatus remoteContainer : containerStatuses) {
      ContainerId containerId = remoteContainer.getContainerId();

      // Don't bother with containers already scheduled for cleanup, or for
      // applications already killed. The scheduler doens't need to know any
      // more about this container
      if (containersToClean.contains(containerId)) {
        LOG.info("Container " + containerId + " already scheduled for "
                + "cleanup, no further processing");
        continue;
      }
      if (finishedApplications.contains(containerId.getApplicationAttemptId()
              .getApplicationId())) {
        LOG.info("Container " + containerId
                + " belongs to an application that is already killed,"
                + " no further processing");
        continue;
      }

      // Process running containers
      if (remoteContainer.getState() == ContainerState.RUNNING) {
        if (!launchedContainers.contains(containerId)) {
          // Just launched container. RM knows about it the first time.
          launchedContainers.add(containerId);
          newlyLaunchedContainers.add(remoteContainer);
        }
      } else {
        // A finished container
        launchedContainers.remove(containerId);
        completedContainers.add(remoteContainer);
      }
    }
    if (newlyLaunchedContainers.size() != 0 || completedContainers.size() != 0) {
      UpdatedContainerInfo uci = new UpdatedContainerInfo(
              newlyLaunchedContainers,
              completedContainers);
      toCommit.addNodeUpdateQueue(uci);
    }
  }

  @Override
  public void updateNodeHeartbeatResponseForCleanup(
          NodeHeartbeatResponse response) {
    this.writeLock.lock();

    try {
      response.addAllContainersToCleanup(
              new ArrayList<ContainerId>(this.containersToClean));
      response.addAllApplicationsToCleanup(this.finishedApplications);
      response.addContainersToBeRemovedFromNM(
              new ArrayList<ContainerId>(this.containersToBeRemovedFromNM));

      // We need to make a deep copy of containersToClean and finishedApplications
      // since DBUtility is async and we get ConcurrentModificationException
      Set<ContainerId> copyContainersToClean = new HashSet<>(this.containersToClean.size());
      for (ContainerId cid : this.containersToClean) {
        copyContainersToClean.add(ContainerId.newContainerId(cid.getApplicationAttemptId(),
                cid.getContainerId()));
      }
      DBUtility.removeContainersToClean(copyContainersToClean, this.nodeId);

      List<ApplicationId> copyFinishedApplications = new ArrayList<>(this.finishedApplications.size());
      for (ApplicationId appId : this.finishedApplications) {
        copyFinishedApplications.add(ApplicationId.newInstance(appId.getClusterTimestamp(),
                appId.getId()));
      }
      DBUtility.removeFinishedApplications(copyFinishedApplications, this.nodeId);
      this.containersToClean.clear();
      this.finishedApplications.clear();
      this.containersToBeRemovedFromNM.clear();
    } catch (IOException ex) {
      LOG.error(ex, ex);
    } finally {
      this.writeLock.unlock();
    }
  }

  protected void handleRunningAppOnNode(RMNodeImpl rmNode,
          RMContext context, ApplicationId appId, NodeId nodeId) {
    RMApp app = context.getRMApps().get(appId);

    // if we failed getting app by appId, maybe something wrong happened, just
    // add the app to the finishedApplications list so that the app can be
    // cleaned up on the NM
    if (null == app) {
      LOG.warn("Cannot get RMApp by appId=" + appId
              + ", just added it to finishedApplications list for cleanup");
      rmNode.finishedApplications.add(appId);
      try {
        DBUtility.addFinishedApplication(appId, rmNode.nodeId);
      } catch (IOException ex) {
        LOG.error(ex, ex);
      }
      return;
    }

    context.getDispatcher().getEventHandler()
            .handle(new RMAppRunningOnNodeEvent(appId, nodeId));
  }

  @Override
  protected void cleanUpAppTransitionInternal(RMNodeImpl rmNode,
          RMNodeEvent event) {
    rmNode.finishedApplications.add(((RMNodeCleanAppEvent) event).getAppId());
    try {
      DBUtility.addFinishedApplication(((RMNodeCleanAppEvent) event).
              getAppId(),
              rmNode.getNodeID());
    } catch (IOException ex) {
      LOG.error(ex, ex);
  }
  }

  protected void cleanUpContainerTransitionInternal(RMNodeImpl rmNode,
          RMNodeEvent event) {
    rmNode.containersToClean.add(((RMNodeCleanContainerEvent) event).
            getContainerId());
<<<<<<< HEAD
    try {
      DBUtility.addContainerToClean(((RMNodeCleanContainerEvent) event).
              getContainerId(), rmNode.getNodeID());
    } catch (IOException ex) {
      LOG.error(ex, ex);
  }
=======
    DBUtility.addContainerToClean(((RMNodeCleanContainerEvent) event).
            getContainerId(), rmNode.getNodeID());
>>>>>>> c4fe742c
  }

  @Override
  public List<UpdatedContainerInfo> pullContainerUpdates() {
    List<UpdatedContainerInfo> latestContainerInfoList
            = new ArrayList<UpdatedContainerInfo>();
    try {
      UpdatedContainerInfo containerInfo;
      while ((containerInfo = nodeUpdateQueue.poll()) != null) {
        latestContainerInfoList.add(containerInfo);
      }
      DBUtility.removeUCI(latestContainerInfoList, this.nodeId.toString());
      this.nextHeartBeat = true;
      DBUtility.addNextHB(this.nextHeartBeat, this.nodeId.toString());
    } catch (IOException ex) {
      LOG.error(ex, ex);
    }
    return latestContainerInfoList;
  }

  public void setContainersToCleanUp(Set<ContainerId> containersToCleanUp) {
    super.writeLock.lock();

    try {
      super.containersToClean.addAll(containersToCleanUp);
    } finally {
      super.writeLock.unlock();
    }
  }

  public void addContainersToCleanUp(ContainerId containerToCleanUp) {
    super.writeLock.lock();

    try {
      super.containersToClean.add(containerToCleanUp);
    } finally {
      super.writeLock.unlock();
    }
  }
  
  public void setAppsToCleanUp(List<ApplicationId> appsToCleanUp) {
    super.writeLock.lock();

    try {
      super.finishedApplications.addAll(appsToCleanUp);
    } finally {
      super.writeLock.unlock();
    }
  }

  public void addAppToCleanUp(ApplicationId appToCleanUp) {
    super.writeLock.lock();

    try {
      super.finishedApplications.add(appToCleanUp);
    } finally {
      super.writeLock.unlock();
    }
  }
  
  public void setNextHeartbeat(boolean nextHeartbeat) {
    super.writeLock.lock();

    try {
      super.nextHeartBeat = nextHeartbeat;
    } finally {
      super.writeLock.unlock();
    }
  }

  public void setState(String state) {
    super.writeLock.lock();
    try {
      super.stateMachine.setCurrentState(NodeState.valueOf(state));
    } finally {
      super.writeLock.unlock();
    }
  }

  public void setUpdatedContainerInfo(ConcurrentLinkedQueue<UpdatedContainerInfo>
          updatedContainerInfo) {
    super.nodeUpdateQueue.addAll(updatedContainerInfo);
  }

  @Override
  protected void addNodeTransitionInternal(RMNodeImpl rmNode, RMNodeEvent event) {
    // Inform the scheduler
    RMNodeStartedEvent startEvent = (RMNodeStartedEvent) event;
    List<NMContainerStatus> containers = null;

    String host = rmNode.nodeId.getHost();
    RMNode previousRMNode = rmNode.context.getInactiveRMNodes().remove(host);
    if (previousRMNode != null) {
      if (previousRMNode.getNodeID().getPort() != -1) {
        // Old node rejoining
        rmNode.updateMetricsForRejoinedNode(previousRMNode.getState());
      } else {
        // An old excluded node rejoining
        ClusterMetrics.getMetrics().decrDecommisionedNMs();
        containers = updateNewNodeMetricsAndContainers(rmNode, startEvent);
      }
    } else {
      // Increment activeNodes explicitly because this is a new node.
      containers = updateNewNodeMetricsAndContainers(rmNode, startEvent);
    }

    if (null != startEvent.getRunningApplications()) {
      for (ApplicationId appId : startEvent.getRunningApplications()) {
        rmNode.handleRunningAppOnNode(rmNode, rmNode.context, appId,
                rmNode.nodeId);
      }
    }

//    if (rmNode.context.isDistributed() && !rmNode.context.isLeader()) {
      //Add NodeAddedSchedulerEvent to TransactionState
      toCommit.addPendingEvent(PendingEvent.Type.NODE_ADDED,
              PendingEvent.Status.NEW);
//    } else {
//      rmNode.context.getDispatcher().getEventHandler()
//              .handle(new NodeAddedSchedulerEvent(rmNode, containers));
if(rmNode.context.isLeader()){
      rmNode.context.getDispatcher().getEventHandler().handle(
              new NodesListManagerEvent(
                      NodesListManagerEventType.NODE_USABLE, rmNode));
    }
  }

  protected void reconnectNodeTransitionInternal(RMNodeImpl rmNode,
          RMNodeEvent event) {
    RMNodeReconnectEvent reconnectEvent = (RMNodeReconnectEvent) event;
    RMNode newNode = reconnectEvent.getReconnectedNode();
    rmNode.nodeManagerVersion = newNode.getNodeManagerVersion();
    List<ApplicationId> runningApps = reconnectEvent.getRunningApplications();
    boolean noRunningApps = (runningApps == null) || (runningApps.size() == 0);

    // No application running on the node, so send node-removal event with 
    // cleaning up old container info.
    if (noRunningApps) {
      rmNode.nodeUpdateQueue.clear();
//      if (rmNode.context.isDistributed() && !rmNode.context.isLeader()) {
        //Add NodeRemovedSchedulerEvent to TransactionState
        LOG.debug("HOP :: Added Pending event to TransactionState");
        toCommit.addPendingEvent(PendingEvent.Type.NODE_REMOVED,
                PendingEvent.Status.NEW);
//      } else {
//        rmNode.context.getDispatcher().getEventHandler().handle(
//                new NodeRemovedSchedulerEvent(rmNode));
//      }
      if (rmNode.getHttpPort() == newNode.getHttpPort()) {
        if (!rmNode.getTotalCapability().equals(
                newNode.getTotalCapability())) {
          rmNode.totalCapability = newNode.getTotalCapability();
        }
        if (rmNode.getState().equals(NodeState.RUNNING)) {
          // Only add old node if old state is RUNNING
          if (rmNode.context.isDistributed() 
//                  && !rmNode.context.isLeader()
                  ) {
            //Add NodeAddedSchedulerEvent to TransactionState
            LOG.debug("HOP :: Added Pending event to TransactionState");
            toCommit.addPendingEvent(PendingEvent.Type.NODE_ADDED,
                    PendingEvent.Status.NEW);
          } else {
            rmNode.context.getDispatcher().getEventHandler().handle(
                    new NodeAddedSchedulerEvent(rmNode));
          }
        }
      } else {
        // Reconnected node differs, so replace old node and start new node
        switch (rmNode.getState()) {
          case RUNNING:
            ClusterMetrics.getMetrics().decrNumActiveNodes();
            break;
          case UNHEALTHY:
            ClusterMetrics.getMetrics().decrNumUnhealthyNMs();
            break;
          default:
            LOG.debug("Unexpected Rmnode state");
        }
        rmNode.context.getRMNodes().put(newNode.getNodeID(), newNode);
        rmNode.context.getDispatcher().getEventHandler().handle(
                new RMNodeStartedEvent(newNode.getNodeID(), null, null));
      }
    } else {
      rmNode.httpPort = newNode.getHttpPort();
      rmNode.httpAddress = newNode.getHttpAddress();
      boolean isCapabilityChanged = false;
      if (!rmNode.getTotalCapability().equals(
              newNode.getTotalCapability())) {
        rmNode.totalCapability = newNode.getTotalCapability();
        isCapabilityChanged = true;
      }

      handleNMContainerStatus(reconnectEvent.getNMContainerStatuses(), rmNode);

      for (ApplicationId appId : reconnectEvent.getRunningApplications()) {
        rmNode.handleRunningAppOnNode(rmNode, rmNode.context, appId,
                rmNode.nodeId);
      }

      if (isCapabilityChanged
              && rmNode.getState().equals(NodeState.RUNNING)) {
        // Update scheduler node's capacity for reconnect node.
        rmNode.context
                .getDispatcher()
                .getEventHandler()
                .handle(
                        new NodeResourceUpdateSchedulerEvent(rmNode,
                                ResourceOption
                                .newInstance(newNode.getTotalCapability(), -1)));
      }
    }
  }

  @Override
  protected void deactivateNodeTransitionInternal(RMNodeImpl rmNode,
          RMNodeEvent event, final NodeState finalState) {
    //check for UnknownNodeId
    if (rmNode.getNodeID().getPort() == -1) {
      rmNode.updateMetricsForDeactivatedNode(rmNode.getState(), finalState);
      return;
    }
    // Inform the scheduler
    rmNode.nodeUpdateQueue.clear();
    // If the current state is NodeState.UNHEALTHY
    // Then node is already been removed from the
    // Scheduler
    NodeState initialState = rmNode.getState();
    if (!initialState.equals(NodeState.UNHEALTHY)) {
//      if (rmNode.context.isDistributed() && !rmNode.context.isLeader()) {
        //Add NodeRemovedSchedulerEvent to TransactionState
        LOG.debug("HOP :: Added Pending event to TransactionState");
        toCommit.addPendingEvent(PendingEvent.Type.NODE_REMOVED,
                PendingEvent.Status.NEW);
//      } else {
//        rmNode.context.getDispatcher().getEventHandler()
//                .handle(new NodeRemovedSchedulerEvent(rmNode));
//      }
    }
    if(rmNode.context.isLeader()){
    rmNode.context.getDispatcher().getEventHandler().handle(
            new NodesListManagerEvent(
                    NodesListManagerEventType.NODE_UNUSABLE, rmNode));
    }
    // Deactivate the node
    rmNode.context.getRMNodes().remove(rmNode.nodeId);
    LOG.info("Deactivating Node " + rmNode.nodeId + " as it is now "
            + finalState);
    rmNode.context.getInactiveRMNodes().put(rmNode.nodeId.getHost(), rmNode);

    //Update the metrics
    rmNode.updateMetricsForDeactivatedNode(initialState, finalState);
  }

  protected NodeState statusUpdateWhenUnHealthyTransitionInternal(
          RMNodeImpl rmNode, RMNodeEvent event) {
    RMNodeStatusEvent statusEvent = (RMNodeStatusEvent) event;

    // Switch the last heartbeatresponse.
    rmNode.latestNodeHeartBeatResponse = statusEvent.getLatestResponse();
    NodeHealthStatus remoteNodeHealthStatus = statusEvent.getNodeHealthStatus();
    rmNode.setHealthReport(remoteNodeHealthStatus.getHealthReport());
    rmNode.setLastHealthReportTime(
            remoteNodeHealthStatus.getLastHealthReportTime());
    if (remoteNodeHealthStatus.getIsNodeHealthy()) {
//      if (rmNode.context.isDistributed() && !rmNode.context.isLeader()) {
        //Add NodeAddedSchedulerEvent to TransactionState
        LOG.debug("HOP :: Added Pending event to TransactionState");
        toCommit.addPendingEvent(PendingEvent.Type.NODE_ADDED,
                PendingEvent.Status.NEW);

//      } else {
//        rmNode.context.getDispatcher().getEventHandler().handle(
//                new NodeAddedSchedulerEvent(rmNode));
if(rmNode.context.isLeader()){
        rmNode.context.getDispatcher().getEventHandler().handle(
                new NodesListManagerEvent(
                        NodesListManagerEventType.NODE_USABLE, rmNode));
      }
      // ??? how about updating metrics before notifying to ensure that
      // notifiers get update metadata because they will very likely query it
      // upon notification
      // Update metrics
      rmNode.updateMetricsForRejoinedNode(NodeState.UNHEALTHY);
      return NodeState.RUNNING;
    }

    return NodeState.UNHEALTHY;
  }

  public void handle(RMNodeEvent event) {
    LOG.debug("Processing " + event.getNodeId() + " of type " + event.getType());
    try {
      writeLock.lock();
      NodeState oldState = getState();
      try {
        stateMachine.doTransition(event.getType(), event);
      } catch (InvalidStateTransitonException e) {
        LOG.error("Can't handle this event at current state", e);
        LOG.error("Invalid event " + event.getType() + " on Node  "
                + this.nodeId);
      }
      if (oldState != getState()) {
        LOG.info(nodeId + " Node Transitioned from " + oldState + " to "
                + getState());
        toCommit.addRMNode(hostName, commandPort, httpPort, totalCapability,
                nodeManagerVersion, getState(), getHealthReport(),
                getLastHealthReportTime());
      }
      try {
        toCommit.commit();
        toCommit = new ToCommitHB(this.nodeId.toString());
      } catch (IOException ex) {
        LOG.error(ex, ex);
      }
    } finally {
      writeLock.unlock();
    }
  }
}<|MERGE_RESOLUTION|>--- conflicted
+++ resolved
@@ -263,17 +263,12 @@
           RMNodeEvent event) {
     rmNode.containersToClean.add(((RMNodeCleanContainerEvent) event).
             getContainerId());
-<<<<<<< HEAD
     try {
       DBUtility.addContainerToClean(((RMNodeCleanContainerEvent) event).
               getContainerId(), rmNode.getNodeID());
     } catch (IOException ex) {
       LOG.error(ex, ex);
-  }
-=======
-    DBUtility.addContainerToClean(((RMNodeCleanContainerEvent) event).
-            getContainerId(), rmNode.getNodeID());
->>>>>>> c4fe742c
+    }
   }
 
   @Override
