/**
 * Licensed to the Apache Software Foundation (ASF) under one
 * or more contributor license agreements.  See the NOTICE file
 * distributed with this work for additional information
 * regarding copyright ownership.  The ASF licenses this file
 * to you under the Apache License, Version 2.0 (the
 * "License"); you may not use this file except in compliance
 * with the License.  You may obtain a copy of the License at
 *
 *     http://www.apache.org/licenses/LICENSE-2.0
 *
 * Unless required by applicable law or agreed to in writing, software
 * distributed under the License is distributed on an "AS IS" BASIS,
 * WITHOUT WARRANTIES OR CONDITIONS OF ANY KIND, either express or implied.
 * See the License for the specific language governing permissions and
 * limitations under the License.
 */

package org.apache.hadoop.yarn.server.resourcemanager.rmapp;

import java.io.IOException;
import java.net.InetAddress;
import java.net.URI;
import java.net.URISyntaxException;
import java.nio.ByteBuffer;
import java.time.Instant;
import java.util.ArrayList;
import java.util.Collection;
import java.util.Collections;
import java.util.EnumSet;
import java.util.HashMap;
import java.util.HashSet;
import java.util.Iterator;
import java.util.LinkedHashMap;
import java.util.List;
import java.util.Map;
import java.util.Map.Entry;
import java.util.Set;
import java.util.concurrent.ConcurrentHashMap;
import java.util.concurrent.ConcurrentSkipListSet;
import java.util.concurrent.atomic.AtomicBoolean;
import java.util.concurrent.atomic.AtomicLong;
import java.util.concurrent.locks.ReentrantReadWriteLock;
import java.util.concurrent.locks.ReentrantReadWriteLock.ReadLock;
import java.util.concurrent.locks.ReentrantReadWriteLock.WriteLock;

import org.apache.commons.lang.StringUtils;
import org.apache.commons.logging.Log;
import org.apache.commons.logging.LogFactory;
import org.apache.hadoop.classification.InterfaceAudience.Private;
import org.apache.hadoop.conf.Configuration;
import org.apache.hadoop.fs.CommonConfigurationKeys;
import org.apache.hadoop.io.DataInputByteBuffer;
import org.apache.hadoop.ipc.CallerContext;
import org.apache.hadoop.security.Credentials;
import org.apache.hadoop.security.UserGroupInformation;
import org.apache.hadoop.security.token.Token;
import org.apache.hadoop.yarn.api.records.ApplicationAttemptId;
import org.apache.hadoop.yarn.api.records.ApplicationId;
import org.apache.hadoop.yarn.api.records.ApplicationReport;
import org.apache.hadoop.yarn.api.records.ApplicationResourceUsageReport;
import org.apache.hadoop.yarn.api.records.ApplicationSubmissionContext;
import org.apache.hadoop.yarn.api.records.FinalApplicationStatus;
import org.apache.hadoop.yarn.api.records.LogAggregationStatus;
import org.apache.hadoop.yarn.api.records.NodeId;
import org.apache.hadoop.yarn.api.records.NodeLabel;
import org.apache.hadoop.yarn.api.records.NodeState;
import org.apache.hadoop.yarn.api.records.ReservationId;
import org.apache.hadoop.yarn.api.records.Resource;
import org.apache.hadoop.yarn.api.records.ResourceRequest;
import org.apache.hadoop.yarn.api.records.YarnApplicationState;
import org.apache.hadoop.yarn.conf.YarnConfiguration;
import org.apache.hadoop.yarn.event.Dispatcher;
import org.apache.hadoop.yarn.event.EventHandler;
import org.apache.hadoop.yarn.exceptions.YarnException;
import org.apache.hadoop.yarn.exceptions.YarnRuntimeException;
import org.apache.hadoop.yarn.security.AMRMTokenIdentifier;
import org.apache.hadoop.yarn.security.client.ClientToAMTokenIdentifier;
import org.apache.hadoop.yarn.server.api.protocolrecords.LogAggregationReport;
import org.apache.hadoop.yarn.server.resourcemanager.ApplicationMasterService;
import org.apache.hadoop.yarn.server.resourcemanager.rmnode.RMNodeUpdateCryptoMaterialForAppEvent;
<<<<<<< HEAD
=======
import org.apache.hadoop.yarn.server.resourcemanager.security.JWTSecurityHandler;
>>>>>>> cfd2eb9c
import org.apache.hadoop.yarn.server.resourcemanager.security.RMAppSecurityManagerEvent;
import org.apache.hadoop.yarn.server.resourcemanager.security.RMAppSecurityManagerEventType;
import org.apache.hadoop.yarn.server.resourcemanager.RMAppManagerEvent;
import org.apache.hadoop.yarn.server.resourcemanager.RMAppManagerEventType;
import org.apache.hadoop.yarn.server.resourcemanager.RMAuditLogger;
import org.apache.hadoop.yarn.server.resourcemanager.RMAuditLogger.AuditConstants;
import org.apache.hadoop.yarn.server.resourcemanager.RMContext;
import org.apache.hadoop.yarn.server.resourcemanager.RMServerUtils;
import org.apache.hadoop.yarn.server.resourcemanager.blacklist.BlacklistManager;
import org.apache.hadoop.yarn.server.resourcemanager.blacklist.DisabledBlacklistManager;
import org.apache.hadoop.yarn.server.resourcemanager.blacklist.SimpleBlacklistManager;
import org.apache.hadoop.yarn.server.resourcemanager.recovery.RMStateStore.RMState;
import org.apache.hadoop.yarn.server.resourcemanager.recovery.Recoverable;
import org.apache.hadoop.yarn.server.resourcemanager.recovery.records.ApplicationStateData;
import org.apache.hadoop.yarn.server.resourcemanager.rmapp.RMAppNodeUpdateEvent.RMAppNodeUpdateType;
import org.apache.hadoop.yarn.server.resourcemanager.rmapp.attempt.AggregateAppResourceUsage;
import org.apache.hadoop.yarn.server.resourcemanager.rmapp.attempt.RMAppAttempt;
import org.apache.hadoop.yarn.server.resourcemanager.rmapp.attempt.RMAppAttemptEvent;
import org.apache.hadoop.yarn.server.resourcemanager.rmapp.attempt.RMAppAttemptEventType;
import org.apache.hadoop.yarn.server.resourcemanager.rmapp.attempt.RMAppAttemptImpl;
import org.apache.hadoop.yarn.server.resourcemanager.rmapp.attempt.RMAppAttemptMetrics;
import org.apache.hadoop.yarn.server.resourcemanager.rmapp.attempt.RMAppAttemptState;
import org.apache.hadoop.yarn.server.resourcemanager.rmapp.attempt.RMAppStartAttemptEvent;
import org.apache.hadoop.yarn.server.resourcemanager.rmnode.RMNode;
import org.apache.hadoop.yarn.server.resourcemanager.rmnode.RMNodeCleanAppEvent;
import org.apache.hadoop.yarn.server.resourcemanager.scheduler.YarnScheduler;
import org.apache.hadoop.yarn.server.resourcemanager.scheduler.event.AppAddedSchedulerEvent;
import org.apache.hadoop.yarn.server.resourcemanager.scheduler.event.AppRemovedSchedulerEvent;
import org.apache.hadoop.yarn.server.resourcemanager.security.RMAppSecurityMaterial;
import org.apache.hadoop.yarn.server.resourcemanager.security.X509SecurityHandler;
import org.apache.hadoop.yarn.server.utils.BuilderUtils;
import org.apache.hadoop.yarn.server.webproxy.ProxyUriUtils;
import org.apache.hadoop.yarn.state.InvalidStateTransitionException;
import org.apache.hadoop.yarn.state.MultipleArcTransition;
import org.apache.hadoop.yarn.state.SingleArcTransition;
import org.apache.hadoop.yarn.state.StateMachine;
import org.apache.hadoop.yarn.state.StateMachineFactory;
import org.apache.hadoop.yarn.util.Clock;
import org.apache.hadoop.yarn.util.SystemClock;
import org.apache.hadoop.yarn.util.resource.Resources;
import org.apache.hadoop.yarn.webapp.util.WebAppUtils;

import com.google.common.annotations.VisibleForTesting;

@SuppressWarnings({ "rawtypes", "unchecked" })
public class RMAppImpl implements RMApp, Recoverable {

  private static final Log LOG = LogFactory.getLog(RMAppImpl.class);
  private static final String UNAVAILABLE = "N/A";

  // Immutable fields
  private final ApplicationId applicationId;
  private final RMContext rmContext;
  private final Configuration conf;
  private final String user;
  private final String name;
  private final ApplicationSubmissionContext submissionContext;
  private final Dispatcher dispatcher;
  private final YarnScheduler scheduler;
  private final ApplicationMasterService masterService;
  private final StringBuilder diagnostics = new StringBuilder();
  private final int maxAppAttempts;
  private final ReadLock readLock;
  private final WriteLock writeLock;
  private final Map<ApplicationAttemptId, RMAppAttempt> attempts
      = new LinkedHashMap<ApplicationAttemptId, RMAppAttempt>();
  private final long submitTime;
  private final Set<RMNode> updatedNodes = new HashSet<RMNode>();
  private final String applicationType;
  private final Set<String> applicationTags;

  private final long attemptFailuresValidityInterval;
  private boolean amBlacklistingEnabled = false;
  private float blacklistDisableThreshold;

  private Clock systemClock;

  private boolean isNumAttemptsBeyondThreshold = false;

  // Mutable fields
  private long startTime;
  private long finishTime = 0;
  private long storedFinishTime = 0;
  // This field isn't protected by readlock now.
  private volatile RMAppAttempt currentAttempt;
  private String queue;
  private EventHandler handler;
  private static final AppFinishedTransition FINISHED_TRANSITION =
      new AppFinishedTransition();
  private Set<NodeId> ranNodes = new ConcurrentSkipListSet<NodeId>();

  private final boolean logAggregationEnabled;
  private long logAggregationStartTime = 0;
  private final long logAggregationStatusTimeout;
  private final Map<NodeId, LogAggregationReport> logAggregationStatus =
      new ConcurrentHashMap<NodeId, LogAggregationReport>();
  private volatile LogAggregationStatus logAggregationStatusForAppReport;
  private int logAggregationSucceed = 0;
  private int logAggregationFailed = 0;
  private Map<NodeId, List<String>> logAggregationDiagnosticsForNMs =
      new HashMap<NodeId, List<String>>();
  private Map<NodeId, List<String>> logAggregationFailureMessagesForNMs =
      new HashMap<NodeId, List<String>>();
  private final int maxLogAggregationDiagnosticsInMemory;
  
  /**
   * Application security material
   */
  // X.509
  private byte[] keyStore = null;
  private char[] keyStorePassword = null;
  private byte[] trustStore = null;
  private char[] trustStorePassword = null;
  private long certificateExpiration = -1;
  // Crypto material version is incremented only on certificate rotation
  private Integer cryptoMaterialVersion = 0;
  // JWT
  private String jwt;
  private Instant jwtExpiration;
  
  // These states stored are only valid when app is at killing or final_saving.
  private RMAppState stateBeforeKilling;
  private RMAppState stateBeforeFinalSaving;
  private RMAppEvent eventCausingFinalSaving;
  private RMAppState targetedFinalState;
  private RMAppState recoveredFinalState;
  private ResourceRequest amReq;
  
  private CallerContext callerContext;

  Object transitionTodo;

  private static final StateMachineFactory<RMAppImpl,
                                           RMAppState,
                                           RMAppEventType,
                                           RMAppEvent> stateMachineFactory
                               = new StateMachineFactory<RMAppImpl,
                                           RMAppState,
                                           RMAppEventType,
                                           RMAppEvent>(RMAppState.NEW)


     // Transitions from NEW state
    .addTransition(RMAppState.NEW, RMAppState.NEW,
        RMAppEventType.NODE_UPDATE, new RMAppNodeUpdateTransition())
    .addTransition(RMAppState.NEW, RMAppState.NEW_SAVING,
        RMAppEventType.START, new RMAppNewlySavingTransition())
     
    .addTransition(RMAppState.NEW, EnumSet.of(RMAppState.GENERATING_SECURITY_MATERIAL, RMAppState.SUBMITTED,
            RMAppState.ACCEPTED, RMAppState.FINISHED, RMAppState.FAILED,
            RMAppState.KILLED, RMAppState.FINAL_SAVING),
        RMAppEventType.RECOVER, new RMAppRecoveredTransition())
    .addTransition(RMAppState.NEW, RMAppState.KILLED, RMAppEventType.KILL,
        new AppKilledTransition())
    .addTransition(RMAppState.NEW, RMAppState.FINAL_SAVING,
        RMAppEventType.APP_REJECTED,
        new FinalSavingTransition(new AppRejectedTransition(),
          RMAppState.FAILED))
      
    // Transitions from NEW_SAVING state
    .addTransition(RMAppState.NEW_SAVING, RMAppState.NEW_SAVING,
        RMAppEventType.NODE_UPDATE, new RMAppNodeUpdateTransition())
      
    .addTransition(RMAppState.NEW_SAVING, RMAppState.GENERATING_SECURITY_MATERIAL,
<<<<<<< HEAD
        RMAppEventType.APP_NEW_SAVED, new RMAppGeneratingCertsTransition())
=======
        RMAppEventType.APP_NEW_SAVED, new RMAppGeneratingSecurityMaterialTransition())
>>>>>>> cfd2eb9c
      
    .addTransition(RMAppState.NEW_SAVING, RMAppState.FINAL_SAVING,
        RMAppEventType.KILL,
        new FinalSavingTransition(
          new AppKilledTransition(), RMAppState.KILLED))
      
    .addTransition(RMAppState.NEW_SAVING, RMAppState.FINAL_SAVING,
        RMAppEventType.APP_REJECTED,
          new FinalSavingTransition(new AppRejectedTransition(),
            RMAppState.FAILED))
      
    .addTransition(RMAppState.NEW_SAVING, RMAppState.NEW_SAVING,
        RMAppEventType.MOVE, new RMAppMoveTransition())
      
     // Transitions from GENERATING_SECURITY_MATERIAL state
     .addTransition(RMAppState.GENERATING_SECURITY_MATERIAL, RMAppState.GENERATING_SECURITY_MATERIAL,
         RMAppEventType.NODE_UPDATE, new RMAppNodeUpdateTransition())
     .addTransition(RMAppState.GENERATING_SECURITY_MATERIAL, RMAppState.SUBMITTED,
         RMAppEventType.SECURITY_MATERIAL_GENERATED, new AddApplicationToSchedulerTransition())
     .addTransition(RMAppState.GENERATING_SECURITY_MATERIAL, RMAppState.FINAL_SAVING,
         RMAppEventType.KILL, new FinalSavingTransition(
             new AppKilledTransition(), RMAppState.KILLED))
      
     // Transitions from SUBMITTED state
    .addTransition(RMAppState.SUBMITTED, RMAppState.SUBMITTED,
        RMAppEventType.NODE_UPDATE, new RMAppNodeUpdateTransition())
    .addTransition(RMAppState.SUBMITTED, RMAppState.SUBMITTED,
        RMAppEventType.MOVE, new RMAppMoveTransition())
    .addTransition(RMAppState.SUBMITTED, RMAppState.FINAL_SAVING,
        RMAppEventType.APP_REJECTED,
        new FinalSavingTransition(
          new AppRejectedTransition(), RMAppState.FAILED))
    .addTransition(RMAppState.SUBMITTED, RMAppState.ACCEPTED,
        RMAppEventType.APP_ACCEPTED, new StartAppAttemptTransition())
    .addTransition(RMAppState.SUBMITTED, RMAppState.FINAL_SAVING,
        RMAppEventType.KILL,
        new FinalSavingTransition(
          new AppKilledTransition(), RMAppState.KILLED))
    .addTransition(RMAppState.SUBMITTED, RMAppState.SUBMITTED,
        RMAppEventType.CERTS_RENEWED, new RMAppSecurityMaterialRenewedTransition())

     // Transitions from ACCEPTED state
    .addTransition(RMAppState.ACCEPTED, RMAppState.ACCEPTED,
        RMAppEventType.NODE_UPDATE, new RMAppNodeUpdateTransition())
    .addTransition(RMAppState.ACCEPTED, RMAppState.ACCEPTED,
        RMAppEventType.MOVE, new RMAppMoveTransition())
    .addTransition(RMAppState.ACCEPTED, RMAppState.RUNNING,
        RMAppEventType.ATTEMPT_REGISTERED, new RMAppStateUpdateTransition(
            YarnApplicationState.RUNNING))
    .addTransition(RMAppState.ACCEPTED,
        EnumSet.of(RMAppState.ACCEPTED, RMAppState.FINAL_SAVING),
        // ACCEPTED state is possible to receive ATTEMPT_FAILED/ATTEMPT_FINISHED
        // event because RMAppRecoveredTransition is returning ACCEPTED state
        // directly and waiting for the previous AM to exit.
        RMAppEventType.ATTEMPT_FAILED,
        new AttemptFailedTransition(RMAppState.ACCEPTED))
    .addTransition(RMAppState.ACCEPTED, RMAppState.FINAL_SAVING,
        RMAppEventType.ATTEMPT_FINISHED,
        new FinalSavingTransition(FINISHED_TRANSITION, RMAppState.FINISHED))
    .addTransition(RMAppState.ACCEPTED, RMAppState.KILLING,
        RMAppEventType.KILL, new KillAttemptTransition())
    .addTransition(RMAppState.ACCEPTED, RMAppState.FINAL_SAVING,
        RMAppEventType.ATTEMPT_KILLED,
        new FinalSavingTransition(new AppKilledTransition(), RMAppState.KILLED))
    .addTransition(RMAppState.ACCEPTED, RMAppState.ACCEPTED, 
        RMAppEventType.APP_RUNNING_ON_NODE,
        new AppRunningOnNodeTransition())
    .addTransition(RMAppState.ACCEPTED, RMAppState.ACCEPTED,
        RMAppEventType.CERTS_RENEWED, new RMAppSecurityMaterialRenewedTransition())

     // Transitions from RUNNING state
    .addTransition(RMAppState.RUNNING, RMAppState.RUNNING,
        RMAppEventType.NODE_UPDATE, new RMAppNodeUpdateTransition())
    .addTransition(RMAppState.RUNNING, RMAppState.RUNNING,
        RMAppEventType.MOVE, new RMAppMoveTransition())
    .addTransition(RMAppState.RUNNING, RMAppState.FINAL_SAVING,
        RMAppEventType.ATTEMPT_UNREGISTERED,
        new FinalSavingTransition(
          new AttemptUnregisteredTransition(),
          RMAppState.FINISHING, RMAppState.FINISHED))
    .addTransition(RMAppState.RUNNING, RMAppState.FINISHED,
      // UnManagedAM directly jumps to finished
        RMAppEventType.ATTEMPT_FINISHED, FINISHED_TRANSITION)
    .addTransition(RMAppState.RUNNING, RMAppState.RUNNING, 
        RMAppEventType.APP_RUNNING_ON_NODE,
        new AppRunningOnNodeTransition())
    .addTransition(RMAppState.RUNNING,
        EnumSet.of(RMAppState.ACCEPTED, RMAppState.FINAL_SAVING),
        RMAppEventType.ATTEMPT_FAILED,
        new AttemptFailedTransition(RMAppState.ACCEPTED))
    .addTransition(RMAppState.RUNNING, RMAppState.KILLING,
        RMAppEventType.KILL, new KillAttemptTransition())
    .addTransition(RMAppState.RUNNING, RMAppState.RUNNING,
        RMAppEventType.CERTS_RENEWED, new RMAppSecurityMaterialRenewedTransition())

     // Transitions from FINAL_SAVING state
    .addTransition(RMAppState.FINAL_SAVING,
      EnumSet.of(RMAppState.FINISHING, RMAppState.FAILED,
        RMAppState.KILLED, RMAppState.FINISHED), RMAppEventType.APP_UPDATE_SAVED,
        new FinalStateSavedTransition())
    .addTransition(RMAppState.FINAL_SAVING, RMAppState.FINAL_SAVING,
        RMAppEventType.ATTEMPT_FINISHED,
        new AttemptFinishedAtFinalSavingTransition())
    .addTransition(RMAppState.FINAL_SAVING, RMAppState.FINAL_SAVING, 
        RMAppEventType.APP_RUNNING_ON_NODE,
        new AppRunningOnNodeTransition())
    // ignorable transitions
    .addTransition(RMAppState.FINAL_SAVING, RMAppState.FINAL_SAVING,
        EnumSet.of(RMAppEventType.NODE_UPDATE, RMAppEventType.KILL,
          RMAppEventType.APP_NEW_SAVED, RMAppEventType.MOVE))

     // Transitions from FINISHING state
    .addTransition(RMAppState.FINISHING, RMAppState.FINISHED,
        RMAppEventType.ATTEMPT_FINISHED, FINISHED_TRANSITION)
    .addTransition(RMAppState.FINISHING, RMAppState.FINISHING, 
        RMAppEventType.APP_RUNNING_ON_NODE,
        new AppRunningOnNodeTransition())
    // ignorable transitions
    .addTransition(RMAppState.FINISHING, RMAppState.FINISHING,
      EnumSet.of(RMAppEventType.NODE_UPDATE,
        // ignore Kill/Move as we have already saved the final Finished state
        // in state store.
        RMAppEventType.KILL, RMAppEventType.MOVE))

     // Transitions from KILLING state
    .addTransition(RMAppState.KILLING, RMAppState.KILLING, 
        RMAppEventType.APP_RUNNING_ON_NODE,
        new AppRunningOnNodeTransition())
    .addTransition(RMAppState.KILLING, RMAppState.FINAL_SAVING,
        RMAppEventType.ATTEMPT_KILLED,
        new FinalSavingTransition(
          new AppKilledTransition(), RMAppState.KILLED))
    .addTransition(RMAppState.KILLING, RMAppState.FINAL_SAVING,
        RMAppEventType.ATTEMPT_UNREGISTERED,
        new FinalSavingTransition(
          new AttemptUnregisteredTransition(),
          RMAppState.FINISHING, RMAppState.FINISHED))
    .addTransition(RMAppState.KILLING, RMAppState.FINISHED,
      // UnManagedAM directly jumps to finished
        RMAppEventType.ATTEMPT_FINISHED, FINISHED_TRANSITION)
    .addTransition(RMAppState.KILLING,
        EnumSet.of(RMAppState.FINAL_SAVING),
        RMAppEventType.ATTEMPT_FAILED,
        new AttemptFailedTransition(RMAppState.KILLING))

    .addTransition(RMAppState.KILLING, RMAppState.KILLING,
        EnumSet.of(
            RMAppEventType.NODE_UPDATE,
            RMAppEventType.ATTEMPT_REGISTERED,
            RMAppEventType.APP_UPDATE_SAVED,
            RMAppEventType.KILL, RMAppEventType.MOVE))

     // Transitions from FINISHED state
     // ignorable transitions
    .addTransition(RMAppState.FINISHED, RMAppState.FINISHED, 
        RMAppEventType.APP_RUNNING_ON_NODE,
        new AppRunningOnNodeTransition())
    .addTransition(RMAppState.FINISHED, RMAppState.FINISHED,
        EnumSet.of(
            RMAppEventType.NODE_UPDATE,
            RMAppEventType.ATTEMPT_UNREGISTERED,
            RMAppEventType.ATTEMPT_FINISHED,
            RMAppEventType.KILL, RMAppEventType.MOVE))

     // Transitions from FAILED state
     // ignorable transitions
    .addTransition(RMAppState.FAILED, RMAppState.FAILED, 
        RMAppEventType.APP_RUNNING_ON_NODE,
        new AppRunningOnNodeTransition())
    .addTransition(RMAppState.FAILED, RMAppState.FAILED,
        EnumSet.of(RMAppEventType.KILL, RMAppEventType.NODE_UPDATE,
            RMAppEventType.MOVE))

     // Transitions from KILLED state
     // ignorable transitions
    .addTransition(RMAppState.KILLED, RMAppState.KILLED, 
        RMAppEventType.APP_RUNNING_ON_NODE,
        new AppRunningOnNodeTransition())
    .addTransition(
        RMAppState.KILLED,
        RMAppState.KILLED,
        EnumSet.of(RMAppEventType.APP_ACCEPTED,
            RMAppEventType.APP_REJECTED, RMAppEventType.KILL,
            RMAppEventType.ATTEMPT_FINISHED, RMAppEventType.ATTEMPT_FAILED,
            RMAppEventType.NODE_UPDATE, RMAppEventType.MOVE))

     .installTopology();

  private final StateMachine<RMAppState, RMAppEventType, RMAppEvent>
                                                                 stateMachine;

  private static final int DUMMY_APPLICATION_ATTEMPT_NUMBER = -1;
  private static final float MINIMUM_AM_BLACKLIST_THRESHOLD_VALUE = 0.0f;
  private static final float MAXIMUM_AM_BLACKLIST_THRESHOLD_VALUE = 1.0f;

  private AtomicBoolean isAppRotatingCryptoMaterial;
  private Set<NodeId> rmNodesThatUpdatedCryptoMaterial;
  private AtomicLong materialRotationStartTime;
  
  public RMAppImpl(ApplicationId applicationId, RMContext rmContext,
      Configuration config, String name, String user, String queue,
      ApplicationSubmissionContext submissionContext, YarnScheduler scheduler,
      ApplicationMasterService masterService, long submitTime,
      String applicationType, Set<String> applicationTags, 
      ResourceRequest amReq) throws
      IOException {

    this.systemClock = new SystemClock();

    this.applicationId = applicationId;
    this.name = name;
    this.rmContext = rmContext;
    this.dispatcher = rmContext.getDispatcher();
    this.handler = dispatcher.getEventHandler();
    this.conf = config;
    this.user = user;
    this.queue = queue;
    this.submissionContext = submissionContext;
    this.scheduler = scheduler;
    this.masterService = masterService;
    this.submitTime = submitTime;
    this.startTime = this.systemClock.getTime();
    this.applicationType = applicationType;
    this.applicationTags = applicationTags;
    this.amReq = amReq;
    
    int globalMaxAppAttempts = conf.getInt(YarnConfiguration.RM_AM_MAX_ATTEMPTS,
        YarnConfiguration.DEFAULT_RM_AM_MAX_ATTEMPTS);
    int individualMaxAppAttempts = submissionContext.getMaxAppAttempts();
    if (individualMaxAppAttempts <= 0 ||
        individualMaxAppAttempts > globalMaxAppAttempts) {
      this.maxAppAttempts = globalMaxAppAttempts;
      LOG.warn("The specific max attempts: " + individualMaxAppAttempts
          + " for application: " + applicationId.getId()
          + " is invalid, because it is out of the range [1, "
          + globalMaxAppAttempts + "]. Use the global max attempts instead.");
    } else {
      this.maxAppAttempts = individualMaxAppAttempts;
    }

    this.attemptFailuresValidityInterval =
        submissionContext.getAttemptFailuresValidityInterval();
    if (this.attemptFailuresValidityInterval > 0) {
      LOG.info("The attemptFailuresValidityInterval for the application: "
          + this.applicationId + " is " + this.attemptFailuresValidityInterval
          + ".");
    }

    ReentrantReadWriteLock lock = new ReentrantReadWriteLock();
    this.readLock = lock.readLock();
    this.writeLock = lock.writeLock();

    this.stateMachine = stateMachineFactory.make(this);

    this.callerContext = CallerContext.getCurrent();

    long localLogAggregationStatusTimeout =
        conf.getLong(YarnConfiguration.LOG_AGGREGATION_STATUS_TIME_OUT_MS,
          YarnConfiguration.DEFAULT_LOG_AGGREGATION_STATUS_TIME_OUT_MS);
    if (localLogAggregationStatusTimeout <= 0) {
      this.logAggregationStatusTimeout =
          YarnConfiguration.DEFAULT_LOG_AGGREGATION_STATUS_TIME_OUT_MS;
    } else {
      this.logAggregationStatusTimeout = localLogAggregationStatusTimeout;
    }
    this.logAggregationEnabled =
        conf.getBoolean(YarnConfiguration.LOG_AGGREGATION_ENABLED,
          YarnConfiguration.DEFAULT_LOG_AGGREGATION_ENABLED);
    if (this.logAggregationEnabled) {
      this.logAggregationStatusForAppReport = LogAggregationStatus.NOT_START;
    } else {
      this.logAggregationStatusForAppReport = LogAggregationStatus.DISABLED;
    }
    maxLogAggregationDiagnosticsInMemory = conf.getInt(
        YarnConfiguration.RM_MAX_LOG_AGGREGATION_DIAGNOSTICS_IN_MEMORY,
        YarnConfiguration.DEFAULT_RM_MAX_LOG_AGGREGATION_DIAGNOSTICS_IN_MEMORY);

    // amBlacklistingEnabled can be configured globally
    // Just use the global values
    amBlacklistingEnabled =
        conf.getBoolean(
          YarnConfiguration.AM_SCHEDULING_NODE_BLACKLISTING_ENABLED,
          YarnConfiguration.DEFAULT_AM_SCHEDULING_NODE_BLACKLISTING_ENABLED);
    if (amBlacklistingEnabled) {
      blacklistDisableThreshold = conf.getFloat(
          YarnConfiguration.AM_SCHEDULING_NODE_BLACKLISTING_DISABLE_THRESHOLD,
          YarnConfiguration.
          DEFAULT_AM_SCHEDULING_NODE_BLACKLISTING_DISABLE_THRESHOLD);
      // Verify whether blacklistDisableThreshold is valid. And for invalid
      // threshold, reset to global level blacklistDisableThreshold
      // configured.
      if (blacklistDisableThreshold < MINIMUM_AM_BLACKLIST_THRESHOLD_VALUE ||
          blacklistDisableThreshold > MAXIMUM_AM_BLACKLIST_THRESHOLD_VALUE) {
        blacklistDisableThreshold = YarnConfiguration.
            DEFAULT_AM_SCHEDULING_NODE_BLACKLISTING_DISABLE_THRESHOLD;
      }
    }
    
    isAppRotatingCryptoMaterial = new AtomicBoolean(false);
    materialRotationStartTime = new AtomicLong(-1L);
  }

  @Override
  public ApplicationId getApplicationId() {
    return this.applicationId;
  }
  
  @Override
  public ApplicationSubmissionContext getApplicationSubmissionContext() {
    return this.submissionContext;
  }

  @Override
  public FinalApplicationStatus getFinalApplicationStatus() {
    // finish state is obtained based on the state machine's current state
    // as a fall-back in case the application has not been unregistered
    // ( or if the app never unregistered itself )
    // when the report is requested
    if (currentAttempt != null
        && currentAttempt.getFinalApplicationStatus() != null) {
      return currentAttempt.getFinalApplicationStatus();
    }
    return createFinalApplicationStatus(this.stateMachine.getCurrentState());
  }

  @Override
  public RMAppState getState() {
    this.readLock.lock();
    try {
        return this.stateMachine.getCurrentState();
    } finally {
      this.readLock.unlock();
    }
  }

  @Override
  public String getUser() {
    return this.user;
  }

  @Override
  public float getProgress() {
    RMAppAttempt attempt = this.currentAttempt;
    if (attempt != null) {
      return attempt.getProgress();
    }
    return 0;
  }

  @Override
  public RMAppAttempt getRMAppAttempt(ApplicationAttemptId appAttemptId) {
    this.readLock.lock();

    try {
      return this.attempts.get(appAttemptId);
    } finally {
      this.readLock.unlock();
    }
  }

  @Override
  public String getQueue() {
    return this.queue;
  }
  
  @Override
  public void setQueue(String queue) {
    this.queue = queue;
  }

  @Override
  public String getName() {
    return this.name;
  }

  @Override
  public RMAppAttempt getCurrentAppAttempt() {
    return this.currentAttempt;
  }

  @Override
  public Map<ApplicationAttemptId, RMAppAttempt> getAppAttempts() {
    this.readLock.lock();

    try {
      return Collections.unmodifiableMap(this.attempts);
    } finally {
      this.readLock.unlock();
    }
  }

  private FinalApplicationStatus createFinalApplicationStatus(RMAppState state) {
    switch(state) {
    case NEW:
    case GENERATING_SECURITY_MATERIAL:
    case NEW_SAVING:
    case SUBMITTED:
    case ACCEPTED:
    case RUNNING:
    case FINAL_SAVING:
    case KILLING:
      return FinalApplicationStatus.UNDEFINED;    
    // finished without a proper final state is the same as failed  
    case FINISHING:
    case FINISHED:
    case FAILED:
      return FinalApplicationStatus.FAILED;
    case KILLED:
      return FinalApplicationStatus.KILLED;
    }
    throw new YarnRuntimeException("Unknown state passed!");
  }

  @Override
  public int pullRMNodeUpdates(Collection<RMNode> updatedNodes) {
    this.writeLock.lock();
    try {
      int updatedNodeCount = this.updatedNodes.size();
      updatedNodes.addAll(this.updatedNodes);
      this.updatedNodes.clear();
      return updatedNodeCount;
    } finally {
      this.writeLock.unlock();
    }
  }
  
  @Override
  public ApplicationReport createAndGetApplicationReport(String clientUserName,
      boolean allowAccess) {
    this.readLock.lock();

    try {
      ApplicationAttemptId currentApplicationAttemptId = null;
      org.apache.hadoop.yarn.api.records.Token clientToAMToken = null;
      String trackingUrl = UNAVAILABLE;
      String host = UNAVAILABLE;
      String origTrackingUrl = UNAVAILABLE;
      LogAggregationStatus logAggregationStatus = null;
      int rpcPort = -1;
      ApplicationResourceUsageReport appUsageReport =
          RMServerUtils.DUMMY_APPLICATION_RESOURCE_USAGE_REPORT;
      FinalApplicationStatus finishState = getFinalApplicationStatus();
      String diags = UNAVAILABLE;
      float progress = 0.0f;
      org.apache.hadoop.yarn.api.records.Token amrmToken = null;
      if (allowAccess) {
        trackingUrl = getDefaultProxyTrackingUrl();
        if (this.currentAttempt != null) {
          currentApplicationAttemptId = this.currentAttempt.getAppAttemptId();
          trackingUrl = this.currentAttempt.getTrackingUrl();
          origTrackingUrl = this.currentAttempt.getOriginalTrackingUrl();
          if (UserGroupInformation.isSecurityEnabled()) {
            // get a token so the client can communicate with the app attempt
            // NOTE: token may be unavailable if the attempt is not running
            Token<ClientToAMTokenIdentifier> attemptClientToAMToken =
                this.currentAttempt.createClientToken(clientUserName);
            if (attemptClientToAMToken != null) {
              clientToAMToken = BuilderUtils.newClientToAMToken(
                  attemptClientToAMToken.getIdentifier(),
                  attemptClientToAMToken.getKind().toString(),
                  attemptClientToAMToken.getPassword(),
                  attemptClientToAMToken.getService().toString());
            }
          }
          host = this.currentAttempt.getHost();
          rpcPort = this.currentAttempt.getRpcPort();
          appUsageReport = currentAttempt.getApplicationResourceUsageReport();
          progress = currentAttempt.getProgress();
          logAggregationStatus = this.getLogAggregationStatusForAppReport();
        }
        //if the diagnostics is not already set get it from attempt
        diags = getDiagnostics().toString();

        if (currentAttempt != null && 
            currentAttempt.getAppAttemptState() == RMAppAttemptState.LAUNCHED) {
          if (getApplicationSubmissionContext().getUnmanagedAM() &&
              clientUserName != null && getUser().equals(clientUserName)) {
            Token<AMRMTokenIdentifier> token = currentAttempt.getAMRMToken();
            if (token != null) {
              amrmToken = BuilderUtils.newAMRMToken(token.getIdentifier(),
                  token.getKind().toString(), token.getPassword(),
                  token.getService().toString());
            }
          }
        }

        RMAppMetrics rmAppMetrics = getRMAppMetrics();
        appUsageReport.setMemorySeconds(rmAppMetrics.getMemorySeconds());
        appUsageReport.setVcoreSeconds(rmAppMetrics.getVcoreSeconds());
        appUsageReport.setGPUSeconds(rmAppMetrics.getGPUSeconds());
        appUsageReport.
            setPreemptedMemorySeconds(rmAppMetrics.
                getPreemptedMemorySeconds());
        appUsageReport.
            setPreemptedVcoreSeconds(rmAppMetrics.
                getPreemptedVcoreSeconds());
        appUsageReport.
            setPreemptedGPUSeconds(rmAppMetrics.
                getPreemptedGPUSeconds());
      }

      if (currentApplicationAttemptId == null) {
        currentApplicationAttemptId = 
            BuilderUtils.newApplicationAttemptId(this.applicationId, 
                DUMMY_APPLICATION_ATTEMPT_NUMBER);
      }

      ApplicationReport report = BuilderUtils.newApplicationReport(
          this.applicationId, currentApplicationAttemptId, this.user,
          this.queue, this.name, host, rpcPort, clientToAMToken,
          createApplicationState(), diags, trackingUrl, this.startTime,
          this.finishTime, finishState, appUsageReport, origTrackingUrl,
          progress, this.applicationType, amrmToken, applicationTags,
          this.submissionContext.getPriority());
      report.setLogAggregationStatus(logAggregationStatus);
      report.setUnmanagedApp(submissionContext.getUnmanagedAM());
      report.setAppNodeLabelExpression(getAppNodeLabelExpression());
      report.setAmNodeLabelExpression(getAmNodeLabelExpression());
      return report;
    } finally {
      this.readLock.unlock();
    }
  }

  private String getDefaultProxyTrackingUrl() {
    try {
      final String scheme = WebAppUtils.getHttpSchemePrefix(conf);
      String proxy = WebAppUtils.getProxyHostAndPort(conf);
      URI proxyUri = ProxyUriUtils.getUriFromAMUrl(scheme, proxy);
      URI result = ProxyUriUtils.getProxyUri(null, proxyUri, applicationId);
      return result.toASCIIString();
    } catch (URISyntaxException e) {
      LOG.warn("Could not generate default proxy tracking URL for "
          + applicationId);
      return UNAVAILABLE;
    }
  }

  @Override
  public long getFinishTime() {
    this.readLock.lock();

    try {
      return this.finishTime;
    } finally {
      this.readLock.unlock();
    }
  }

  @Override
  public long getStartTime() {
    this.readLock.lock();

    try {
      return this.startTime;
    } finally {
      this.readLock.unlock();
    }
  }

  @Override
  public long getSubmitTime() {
    return this.submitTime;
  }

  @Override
  public String getTrackingUrl() {
    RMAppAttempt attempt = this.currentAttempt;
    if (attempt != null) {
      return attempt.getTrackingUrl();
    }
    return null;
  }

  @Override
  public String getOriginalTrackingUrl() {
    RMAppAttempt attempt = this.currentAttempt;
    if (attempt != null) {
      return attempt.getOriginalTrackingUrl();
    }
    return null;
  }

  @Override
  public StringBuilder getDiagnostics() {
    this.readLock.lock();
    try {
      if (diagnostics.length() == 0 && getCurrentAppAttempt() != null) {
        String appAttemptDiagnostics = getCurrentAppAttempt().getDiagnostics();
        if (appAttemptDiagnostics != null) {
          return new StringBuilder(appAttemptDiagnostics);
        }
      }
      return this.diagnostics;
    } finally {
      this.readLock.unlock();
    }
  }

  @Override
  public int getMaxAppAttempts() {
    return this.maxAppAttempts;
  }

  @Override
  public void handle(RMAppEvent event) {

    this.writeLock.lock();

    try {
      ApplicationId appID = event.getApplicationId();
      LOG.debug("Processing event for " + appID + " of type "
          + event.getType());
      final RMAppState oldState = getState();
      try {
        /* keep the master in sync with the state machine */
        this.stateMachine.doTransition(event.getType(), event);
      } catch (InvalidStateTransitionException e) {
        LOG.error("Can't handle this event at current state", e);
        /* TODO fail the application on the failed transition */
      }

      if (oldState != getState()) {
        LOG.info(appID + " State change from " + oldState + " to "
            + getState() + " on event=" + event.getType());
      }
    } finally {
      this.writeLock.unlock();
    }
  }

  @Override
  public void recover(RMState state) {
    ApplicationStateData appState =
        state.getApplicationState().get(getApplicationId());
    this.recoveredFinalState = appState.getState();
    LOG.info("Recovering app: " + getApplicationId() + " with " + 
        + appState.getAttemptCount() + " attempts and final state = "
        + this.recoveredFinalState );
    this.diagnostics.append(null == appState.getDiagnostics() ? "" : appState
        .getDiagnostics());
    this.storedFinishTime = appState.getFinishTime();
    this.startTime = appState.getStartTime();
    this.callerContext = appState.getCallerContext();
    this.keyStore = appState.getKeyStore();
    this.keyStorePassword = appState.getKeyStorePassword();
    this.trustStore = appState.getTrustStore();
    this.trustStorePassword = appState.getTrustStorePassword();
    this.cryptoMaterialVersion = appState.getCryptoMaterialVersion();
    this.certificateExpiration = appState.getCertificateExpiration();
    this.isAppRotatingCryptoMaterial.set(appState.isDuringMaterialRotation());
    this.materialRotationStartTime.set(appState.getMaterialRotationStartTime());
    
    this.jwt = appState.getJWT();
    this.jwtExpiration = appState.getJWTExpiration() != -1L ? Instant.ofEpochMilli(appState.getJWTExpiration()) : null;
    
    // send the ATS create Event during RM recovery.
    // NOTE: it could be duplicated with events sent before RM get restarted.
    sendATSCreateEvent();

    for(int i=0; i<appState.getAttemptCount(); ++i) {
      // create attempt
      createNewAttempt();
      ((RMAppAttemptImpl)this.currentAttempt).recover(state);
    }
  }
  
  private void createNewAttempt() {
    ApplicationAttemptId appAttemptId =
        ApplicationAttemptId.newInstance(applicationId, attempts.size() + 1);

    BlacklistManager currentAMBlacklistManager;
    if (currentAttempt != null) {
      // Transfer over the blacklist from the previous app-attempt.
      currentAMBlacklistManager = currentAttempt.getAMBlacklistManager();
    } else {
      if (amBlacklistingEnabled) {
        currentAMBlacklistManager = new SimpleBlacklistManager(
            scheduler.getNumClusterNodes(), blacklistDisableThreshold);
      } else {
        currentAMBlacklistManager = new DisabledBlacklistManager();
      }
    }
    RMAppAttempt attempt =
        new RMAppAttemptImpl(appAttemptId, rmContext, scheduler, masterService,
          submissionContext, conf,
          // The newly created attempt maybe last attempt if (number of
          // previously failed attempts(which should not include Preempted,
          // hardware error and NM resync) + 1) equal to the max-attempt
          // limit.
          maxAppAttempts == (getNumFailedAppAttempts() + 1), amReq,
          currentAMBlacklistManager);
    attempts.put(appAttemptId, attempt);
    currentAttempt = attempt;
  }
  
  private void
      createAndStartNewAttempt(boolean transferStateFromPreviousAttempt) {
    createNewAttempt();
    handler.handle(new RMAppStartAttemptEvent(currentAttempt.getAppAttemptId(),
      transferStateFromPreviousAttempt));
  }

  private void processNodeUpdate(RMAppNodeUpdateType type, RMNode node) {
    NodeState nodeState = node.getState();
    updatedNodes.add(node);
    LOG.debug("Received node update event:" + type + " for node:" + node
        + " with state:" + nodeState);
  }

  private static class RMAppTransition implements
      SingleArcTransition<RMAppImpl, RMAppEvent> {
    public void transition(RMAppImpl app, RMAppEvent event) {
    };

  }

  private static final class RMAppNodeUpdateTransition extends RMAppTransition {
    public void transition(RMAppImpl app, RMAppEvent event) {
      RMAppNodeUpdateEvent nodeUpdateEvent = (RMAppNodeUpdateEvent) event;
      app.processNodeUpdate(nodeUpdateEvent.getUpdateType(),
          nodeUpdateEvent.getNode());
    };
  }

  private static final class RMAppStateUpdateTransition
      extends RMAppTransition {
    private YarnApplicationState stateToATS;

    public RMAppStateUpdateTransition(YarnApplicationState state) {
      stateToATS = state;
    }

    public void transition(RMAppImpl app, RMAppEvent event) {
      app.rmContext.getSystemMetricsPublisher().appStateUpdated(
          app, stateToATS, app.systemClock.getTime());
    };
  }

  private static final class AppRunningOnNodeTransition extends RMAppTransition {
    public void transition(RMAppImpl app, RMAppEvent event) {
      RMAppRunningOnNodeEvent nodeAddedEvent = (RMAppRunningOnNodeEvent) event;
      
      // if final state already stored, notify RMNode
      if (isAppInFinalState(app)) {
        app.handler.handle(
            new RMNodeCleanAppEvent(nodeAddedEvent.getNodeId(), nodeAddedEvent
                .getApplicationId()));
        return;
      }
      
      // otherwise, add it to ranNodes for further process
      boolean newNode = app.ranNodes.add(nodeAddedEvent.getNodeId());
      if (newNode && app.isAppRotatingCryptoMaterial.get()) {
        LOG.debug("Sending UPDATE_CRYPTO_EVENT to new running node: " + nodeAddedEvent.getNodeId());
        X509SecurityHandler.X509SecurityManagerMaterial x509Material = new X509SecurityHandler.X509SecurityManagerMaterial(
            app.applicationId, app.keyStore, app.keyStorePassword,
            app.trustStore, app.trustStorePassword, null);
        x509Material.setCryptoMaterialVersion(app.cryptoMaterialVersion);
        RMNodeUpdateCryptoMaterialForAppEvent updateEvent =
            new RMNodeUpdateCryptoMaterialForAppEvent(nodeAddedEvent.getNodeId(), x509Material);
        app.handler.handle(updateEvent);
      }

      if (!app.logAggregationStatus.containsKey(nodeAddedEvent.getNodeId())) {
        app.logAggregationStatus.put(nodeAddedEvent.getNodeId(),
          LogAggregationReport.newInstance(app.applicationId,
            app.logAggregationEnabled ? LogAggregationStatus.NOT_START
                : LogAggregationStatus.DISABLED, ""));
      }
    };
  }

  /**
   * Move an app to a new queue.
   * This transition must set the result on the Future in the RMAppMoveEvent,
   * either as an exception for failure or null for success, or the client will
   * be left waiting forever.
   */
  private static final class RMAppMoveTransition extends RMAppTransition {
    public void transition(RMAppImpl app, RMAppEvent event) {
      RMAppMoveEvent moveEvent = (RMAppMoveEvent) event;
      try {
        app.queue = app.scheduler.moveApplication(app.applicationId,
            moveEvent.getTargetQueue());
      } catch (YarnException ex) {
        moveEvent.getResult().setException(ex);
        return;
      }

      app.rmContext.getSystemMetricsPublisher().appUpdated(app,
          app.systemClock.getTime());

      // TODO: Write out change to state store (YARN-1558)
      // Also take care of RM failover
      moveEvent.getResult().set(null);
    }
  }

  // synchronously recover attempt to ensure any incoming external events
  // to be processed after the attempt processes the recover event.
  private void recoverAppAttempts() {
    for (RMAppAttempt attempt : getAppAttempts().values()) {
      attempt.handle(new RMAppAttemptEvent(attempt.getAppAttemptId(),
        RMAppAttemptEventType.RECOVER));
    }
  }

  private static final class RMAppRecoveredTransition implements
      MultipleArcTransition<RMAppImpl, RMAppEvent, RMAppState> {

    @Override
    public RMAppState transition(RMAppImpl app, RMAppEvent event) {

      RMAppRecoverEvent recoverEvent = (RMAppRecoverEvent) event;
      app.recover(recoverEvent.getRMState());
      // The app has completed.
      if (app.recoveredFinalState != null) {
        app.recoverAppAttempts();
        new FinalTransition(app.recoveredFinalState).transition(app, event);
        return app.recoveredFinalState;
      }

      if (UserGroupInformation.isSecurityEnabled()) {
        // asynchronously renew delegation token on recovery.
        try {
          app.rmContext.getDelegationTokenRenewer()
              .addApplicationAsyncDuringRecovery(app.getApplicationId(),
                  app.parseCredentials(),
                  app.submissionContext.getCancelTokensWhenComplete(),
                  app.getUser());
        } catch (Exception e) {
          String msg = "Failed to fetch user credentials from application:"
              + e.getMessage();
          app.diagnostics.append(msg);
          LOG.error(msg, e);
        }
      }
  
      Integer cryptoMaterialVersionToRevoke = app.cryptoMaterialVersion + 1;
      // No existent attempts means the attempt associated with this app was not
      // started or started but not yet saved.
      if (app.attempts.isEmpty()) {
        
        if (app.isX509MaterialPresent() && app.isJWTMaterialPresent()) {
          // ResourceManager may have crashed after it has renewed the certificate but before updating
          // RMApp state, so revoke the current version plus 1 to be sure no missed certificate is valid
          X509SecurityHandler.X509MaterialParameter param =
              new X509SecurityHandler.X509MaterialParameter(app.applicationId, app.user, cryptoMaterialVersionToRevoke);
          app.rmContext.getRMAppSecurityManager().revokeSecurityMaterialSync(param);
          
          param = new X509SecurityHandler.X509MaterialParameter(app.applicationId, app.user, app.cryptoMaterialVersion);
          param.setExpiration(app.certificateExpiration);
          app.rmContext.getRMAppSecurityManager().registerWithMaterialRenewers(param);
          try {
            app.materializeCertificates();
          } catch (InterruptedException ex) {
            LOG.error("Could not localize certificates for application " + app.applicationId + " during recovery");
          }
  
          JWTSecurityHandler.JWTMaterialParameter jwtParam = new JWTSecurityHandler.JWTMaterialParameter(app.applicationId,
              app.user);
          jwtParam.setExpirationDate(app.jwtExpiration);
          app.rmContext.getRMAppSecurityManager().registerWithMaterialRenewers(jwtParam);
          
          app.scheduler.handle(new AppAddedSchedulerEvent(app.user,
              app.submissionContext, false));
          return RMAppState.SUBMITTED;
        } else {
          RMAppSecurityMaterial securityMaterial = new RMAppSecurityMaterial();
          X509SecurityHandler.X509MaterialParameter x509Param =
              new X509SecurityHandler.X509MaterialParameter(app.applicationId, app.user, app.cryptoMaterialVersion);
          securityMaterial.addMaterial(x509Param);
<<<<<<< HEAD
=======
  
          JWTSecurityHandler.JWTMaterialParameter jwtParam =
              new JWTSecurityHandler.JWTMaterialParameter(app.applicationId, app.user);
          securityMaterial.addMaterial(jwtParam);
>>>>>>> cfd2eb9c
          
          RMAppSecurityManagerEvent revokeAndGenerateEvent = new RMAppSecurityManagerEvent(app.applicationId,
              securityMaterial, RMAppSecurityManagerEventType.REVOKE_GENERATE_MATERIAL);
          app.handler.handle(revokeAndGenerateEvent);
          // RMApp should not register with the certificate renewer here as it will register
          // when it receives SECURITY_MATERIAL_GENERATED event in GENERATING_SECURITY_MATERIAL state
          return RMAppState.GENERATING_SECURITY_MATERIAL;
        }
      }
  
      // ResourceManager may have crashed after it has renewed the certificate but before updating
      // RMApp state, so revoke the current version plus 1 to be sure no missed certificate is valid
      X509SecurityHandler.X509MaterialParameter x509Param =
          new X509SecurityHandler.X509MaterialParameter(app.applicationId, app.user, cryptoMaterialVersionToRevoke);
      app.rmContext.getRMAppSecurityManager()
          .revokeSecurityMaterialSync(x509Param);
      x509Param = new X509SecurityHandler.X509MaterialParameter(app.applicationId, app.user, app.cryptoMaterialVersion);
      x509Param.setExpiration(app.certificateExpiration);
      app.rmContext.getRMAppSecurityManager().registerWithMaterialRenewers(x509Param);
<<<<<<< HEAD
=======
      
      // Register with JWT renewer
      JWTSecurityHandler.JWTMaterialParameter jwtParam  = new JWTSecurityHandler.JWTMaterialParameter(app.applicationId,
          app.user);
      jwtParam.setExpirationDate(app.jwtExpiration);
      app.rmContext.getRMAppSecurityManager().registerWithMaterialRenewers(jwtParam);
>>>>>>> cfd2eb9c
  
      try {
        app.materializeCertificates();
      } catch (InterruptedException ex) {
        LOG.error("Could not localize certificates for application " + app.applicationId + " during recovery");
      }
      
      // Add application to scheduler synchronously to guarantee scheduler
      // knows applications before AM or NM re-registers.
      app.scheduler.handle(new AppAddedSchedulerEvent(app.user,
          app.submissionContext, true));

      // recover attempts
      app.recoverAppAttempts();

      // YARN-1507 is saving the application state after the application is
      // accepted. So after YARN-1507, an app is saved meaning it is accepted.
      // Thus we return ACCECPTED state on recovery.
      return RMAppState.ACCEPTED;
    }
  }
  
  private void materializeCertificates() throws InterruptedException {
    if (conf.getBoolean(CommonConfigurationKeys.IPC_SERVER_SSL_ENABLED,
        CommonConfigurationKeys.IPC_SERVER_SSL_ENABLED_DEFAULT)) {
      rmContext.getCertificateLocalizationService().materializeCertificates(user, applicationId.toString(), user,
          createByteBufferFromByteArray(keyStore), String.valueOf(keyStorePassword),
          createByteBufferFromByteArray(trustStore), String.valueOf(trustStorePassword));
    }
  }
  
  private ByteBuffer createByteBufferFromByteArray(byte[] bytes) {
    ByteBuffer buffer = ByteBuffer.allocate(bytes.length);
    for (int i = 0; i < bytes.length; i++) {
      buffer.put(bytes[i]);
    }
    buffer.flip();
    return buffer;
  }

  private boolean isX509MaterialPresent() {
    return keyStore != null && keyStorePassword != null
        && trustStore != null && trustStorePassword != null;
  }
  
<<<<<<< HEAD
  private void updateApplicationWithCryptoMaterial(RMAppSecurityMaterialGeneratedEvent event) {
    X509SecurityHandler.X509SecurityManagerMaterial x509Material =
        (X509SecurityHandler.X509SecurityManagerMaterial) event.getMaterial()
        .getMaterial(X509SecurityHandler.X509SecurityManagerMaterial.class);
    
=======
  private boolean isJWTMaterialPresent() {
    return jwt != null && !jwt.isEmpty() && jwtExpiration != null;
  }
  
  private void updateApplicationWithX509(X509SecurityHandler.X509SecurityManagerMaterial x509Material) {
    if (x509Material == null) {
      return;
    }
>>>>>>> cfd2eb9c
    keyStore = x509Material.getKeyStore();
    keyStorePassword = x509Material.getKeyStorePassword();
    trustStore = x509Material.getTrustStore();
    trustStorePassword = x509Material.getTrustStorePassword();
    certificateExpiration = x509Material.getExpirationEpoch();
<<<<<<< HEAD
=======
  }
  
  private void updateApplicationWithJWT(JWTSecurityHandler.JWTSecurityManagerMaterial jwtMaterial) {
    
    if (jwtMaterial == null) {
      return;
    }
    jwt = jwtMaterial.getToken();
    jwtExpiration = jwtMaterial.getExpirationDate();
>>>>>>> cfd2eb9c
  }
  
  private static final class AddApplicationToSchedulerTransition extends
      RMAppTransition {
    @Override
    public void transition(RMAppImpl app, RMAppEvent event) {
      if (event instanceof RMAppSecurityMaterialGeneratedEvent) {
<<<<<<< HEAD
        app.updateApplicationWithCryptoMaterial((RMAppSecurityMaterialGeneratedEvent) event);
=======
        RMAppSecurityMaterialGeneratedEvent rmAppSecurityEvent = (RMAppSecurityMaterialGeneratedEvent) event;
        X509SecurityHandler.X509SecurityManagerMaterial x509Material =
            (X509SecurityHandler.X509SecurityManagerMaterial) rmAppSecurityEvent.getMaterial()
            .getMaterial(X509SecurityHandler.X509SecurityManagerMaterial.class);
        app.updateApplicationWithX509(x509Material);
  
        JWTSecurityHandler.JWTSecurityManagerMaterial jwtMaterial = (JWTSecurityHandler.JWTSecurityManagerMaterial)
            rmAppSecurityEvent.getMaterial().getMaterial(JWTSecurityHandler.JWTSecurityManagerMaterial.class);
        app.updateApplicationWithJWT(jwtMaterial);
        
>>>>>>> cfd2eb9c
        ApplicationStateData appNewState =
            ApplicationStateData.newInstance(app.submitTime, app.startTime, app.submissionContext, app.user,
                app.callerContext);
        if (app.isX509MaterialPresent()) {
          appNewState.setKeyStore(app.keyStore);
          appNewState.setKeyStorePassword(app.keyStorePassword);
          appNewState.setTrustStore(app.trustStore);
          appNewState.setTrustStorePassword(app.trustStorePassword);
          appNewState.setCryptoMaterialVersion(app.cryptoMaterialVersion);
          appNewState.setCertificateExpiration(app.certificateExpiration);
          appNewState.setIsDuringMaterialRotation(app.isAppRotatingCryptoMaterial.get());
          appNewState.setMaterialRotationStartTime(app.materialRotationStartTime.get());
  
          X509SecurityHandler.X509MaterialParameter x509Param =
              new X509SecurityHandler.X509MaterialParameter(app.applicationId, app.user, app.cryptoMaterialVersion);
          x509Param.setExpiration(app.certificateExpiration);
          app.rmContext.getRMAppSecurityManager().registerWithMaterialRenewers(x509Param);
        }
        
        if (app.isJWTMaterialPresent()) {
          appNewState.setJWT(app.jwt);
          appNewState.setJWTExpiration(app.jwtExpiration.toEpochMilli());
  
          JWTSecurityHandler.JWTMaterialParameter jwtParam =
              new JWTSecurityHandler.JWTMaterialParameter(app.applicationId, app.user);
          jwtParam.setExpirationDate(app.jwtExpiration);
          app.rmContext.getRMAppSecurityManager().registerWithMaterialRenewers(jwtParam);
        }
        
        app.rmContext.getStateStore().updateApplicationStateNoNotify(appNewState);
<<<<<<< HEAD
        X509SecurityHandler.X509MaterialParameter param =
            new X509SecurityHandler.X509MaterialParameter(app.applicationId, app.user, app.cryptoMaterialVersion);
        param.setExpiration(app.certificateExpiration);
        app.rmContext.getRMAppSecurityManager().registerWithMaterialRenewers(param);
=======
>>>>>>> cfd2eb9c
      }
      
      app.handler.handle(new AppAddedSchedulerEvent(app.user, app.submissionContext, false));
      // send the ATS create Event
      app.sendATSCreateEvent();
    }
  }
  
  private static final class RMAppSecurityMaterialRenewedTransition extends RMAppTransition {
    @Override
    public void transition(RMAppImpl app, RMAppEvent event) {
<<<<<<< HEAD
      LOG.info("Received new certificate");
      app.updateApplicationWithCryptoMaterial((RMAppSecurityMaterialGeneratedEvent) event);
=======
      RMAppSecurityMaterialRenewedEvent securityEvent = (RMAppSecurityMaterialRenewedEvent) event;
      if (securityEvent.getSecurityMaterial() instanceof X509SecurityHandler.X509SecurityManagerMaterial) {
        // Do the X509 stuff
        X509SecurityHandler.X509SecurityManagerMaterial x509Material = (X509SecurityHandler.X509SecurityManagerMaterial)
            securityEvent.getSecurityMaterial();
        handleX509RenewEvent(app, x509Material);
      } else if (securityEvent.getSecurityMaterial() instanceof JWTSecurityHandler.JWTSecurityManagerMaterial) {
        JWTSecurityHandler.JWTSecurityManagerMaterial jwtMaterial = (JWTSecurityHandler.JWTSecurityManagerMaterial)
            securityEvent.getSecurityMaterial();
        handleJWTRenewEvent(app, jwtMaterial);
      }
    }
    
    private void handleX509RenewEvent(RMAppImpl app,
        X509SecurityHandler.X509SecurityManagerMaterial x509Material) {
      app.updateApplicationWithX509(x509Material);
>>>>>>> cfd2eb9c
      app.cryptoMaterialVersion++;
      app.isAppRotatingCryptoMaterial.compareAndSet(false, true);
      app.materialRotationStartTime.set(app.systemClock.getTime());
  
      ApplicationStateData appNewState =
          ApplicationStateData.newInstance(app.submitTime, app.startTime, app.submissionContext, app.user,
              app.callerContext, app.keyStore, app.keyStorePassword,
              app.trustStore, app.trustStorePassword, app.cryptoMaterialVersion, app.certificateExpiration,
              app.isAppRotatingCryptoMaterial.get(), app.materialRotationStartTime.get());
      appNewState.setJWT(app.jwt);
      if (app.jwtExpiration != null) {
        appNewState.setJWTExpiration(app.jwtExpiration.toEpochMilli());
      } else {
        appNewState.setJWTExpiration(-1L);
      }
      app.rmContext.getStateStore().updateApplicationStateNoNotify(appNewState);
  
      if (app.rmNodesThatUpdatedCryptoMaterial == null) {
        app.rmNodesThatUpdatedCryptoMaterial = new HashSet<>(app.ranNodes.size());
      }
  
      x509Material.setCryptoMaterialVersion(app.cryptoMaterialVersion);
      for (NodeId nodeId : app.ranNodes) {
        RMNodeUpdateCryptoMaterialForAppEvent<X509SecurityHandler.X509SecurityManagerMaterial> updateEvent =
            new RMNodeUpdateCryptoMaterialForAppEvent(nodeId, x509Material);
        app.handler.handle(updateEvent);
      }
<<<<<<< HEAD
=======
  
>>>>>>> cfd2eb9c
      X509SecurityHandler.X509MaterialParameter param =
          new X509SecurityHandler.X509MaterialParameter(app.applicationId, app.user, app.cryptoMaterialVersion);
      param.setExpiration(app.certificateExpiration);
      app.rmContext.getRMAppSecurityManager().registerWithMaterialRenewers(param);
<<<<<<< HEAD
=======
    }
    
    private void handleJWTRenewEvent(RMAppImpl app,
        JWTSecurityHandler.JWTSecurityManagerMaterial jwtMaterial) {
      app.updateApplicationWithJWT(jwtMaterial);
      ApplicationStateData appNewState =
          ApplicationStateData.newInstance(app.submitTime, app.startTime, app.submissionContext, app.user,
              app.callerContext, app.keyStore, app.keyStorePassword,
              app.trustStore, app.trustStorePassword, app.cryptoMaterialVersion, app.certificateExpiration,
              app.isAppRotatingCryptoMaterial.get(), app.materialRotationStartTime.get());
      appNewState.setJWT(jwtMaterial.getToken());
      appNewState.setJWTExpiration(jwtMaterial.getExpirationDate().toEpochMilli());
      app.rmContext.getStateStore().updateApplicationStateNoNotify(appNewState);
      
      for (NodeId nodeId : app.ranNodes) {
        RMNodeUpdateCryptoMaterialForAppEvent<JWTSecurityHandler.JWTSecurityManagerMaterial> updateEvent =
            new RMNodeUpdateCryptoMaterialForAppEvent(nodeId, jwtMaterial);
        app.handler.handle(updateEvent);
      }
  
      JWTSecurityHandler.JWTMaterialParameter param =
          new JWTSecurityHandler.JWTMaterialParameter(app.applicationId, app.user);
      param.setExpirationDate(app.jwtExpiration);
      app.rmContext.getRMAppSecurityManager().registerWithMaterialRenewers(param);
>>>>>>> cfd2eb9c
    }
  }
  
  private static final class StartAppAttemptTransition extends RMAppTransition {
    @Override
    public void transition(RMAppImpl app, RMAppEvent event) {
      app.createAndStartNewAttempt(false);
    };
  }

  private static final class FinalStateSavedTransition implements
      MultipleArcTransition<RMAppImpl, RMAppEvent, RMAppState> {

    @Override
    public RMAppState transition(RMAppImpl app, RMAppEvent event) {
      if (app.transitionTodo instanceof SingleArcTransition) {
        ((SingleArcTransition) app.transitionTodo).transition(app,
          app.eventCausingFinalSaving);
      } else if (app.transitionTodo instanceof MultipleArcTransition) {
        ((MultipleArcTransition) app.transitionTodo).transition(app,
          app.eventCausingFinalSaving);
      }
      return app.targetedFinalState;

    }
  }

  private static class AttemptFailedFinalStateSavedTransition extends
      RMAppTransition {
    @Override
    public void transition(RMAppImpl app, RMAppEvent event) {
      String msg = null;
      if (event instanceof RMAppFailedAttemptEvent) {
        msg = app.getAppAttemptFailedDiagnostics(event);
      }
      LOG.info(msg);
      app.diagnostics.append(msg);
      // Inform the node for app-finish
      new FinalTransition(RMAppState.FAILED).transition(app, event);
    }
  }

  private String getAppAttemptFailedDiagnostics(RMAppEvent event) {
    String msg = null;
    RMAppFailedAttemptEvent failedEvent = (RMAppFailedAttemptEvent) event;
    if (this.submissionContext.getUnmanagedAM()) {
      // RM does not manage the AM. Do not retry
      msg = "Unmanaged application " + this.getApplicationId()
              + " failed due to " + failedEvent.getDiagnosticMsg()
              + ". Failing the application.";
    } else if (this.isNumAttemptsBeyondThreshold) {
      int globalLimit = conf.getInt(YarnConfiguration.RM_AM_MAX_ATTEMPTS,
          YarnConfiguration.DEFAULT_RM_AM_MAX_ATTEMPTS);
      msg = String.format(
        "Application %s failed %d times%s%s due to %s. Failing the application.",
          getApplicationId(),
          maxAppAttempts,
          (attemptFailuresValidityInterval <= 0 ? ""
               : (" in previous " + attemptFailuresValidityInterval
                  + " milliseconds")),
          (globalLimit == maxAppAttempts) ? ""
              : (" (global limit =" + globalLimit
                 + "; local limit is =" + maxAppAttempts + ")"),
          failedEvent.getDiagnosticMsg());
    }
    return msg;
  }
  
  private static final class RMAppNewlySavingTransition extends RMAppTransition {
    @Override
    public void transition(RMAppImpl app, RMAppEvent event) {

      // If recovery is enabled then store the application information in a
      // non-blocking call so make sure that RM has stored the information
      // needed to restart the AM after RM restart without further client
      // communication
      
      LOG.info("Storing application with id " + app.applicationId);
      app.rmContext.getStateStore().storeNewApplication(app);
    }
  }
  
  private static final class RMAppGeneratingSecurityMaterialTransition extends RMAppTransition {
    @Override
    public void transition(RMAppImpl app, RMAppEvent event) {
<<<<<<< HEAD
      LOG.info("Generating certificates for application " + app.applicationId);
      X509SecurityHandler.X509MaterialParameter x509Param =
          new X509SecurityHandler.X509MaterialParameter(app.applicationId, app.user, app.cryptoMaterialVersion);
      RMAppSecurityMaterial securityMaterial = new RMAppSecurityMaterial();
      securityMaterial.addMaterial(x509Param);
=======
      LOG.info("Generating X.509 and JWT for application " + app.applicationId);
      X509SecurityHandler.X509MaterialParameter x509Param =
          new X509SecurityHandler.X509MaterialParameter(app.applicationId, app.user, app.cryptoMaterialVersion);
      JWTSecurityHandler.JWTMaterialParameter jwtParam =
          new JWTSecurityHandler.JWTMaterialParameter(app.applicationId, app.user);
      RMAppSecurityMaterial securityMaterial = new RMAppSecurityMaterial();
      securityMaterial.addMaterial(x509Param);
      securityMaterial.addMaterial(jwtParam);
>>>>>>> cfd2eb9c
      RMAppSecurityManagerEvent genSecurityMaterialEvent = new RMAppSecurityManagerEvent(app.applicationId,
          securityMaterial, RMAppSecurityManagerEventType.GENERATE_SECURITY_MATERIAL);
      app.handler.handle(genSecurityMaterialEvent);
    }
  }
  
  private void rememberTargetTransitions(RMAppEvent event,
      Object transitionToDo, RMAppState targetFinalState) {
    transitionTodo = transitionToDo;
    targetedFinalState = targetFinalState;
    eventCausingFinalSaving = event;
  }

  private void rememberTargetTransitionsAndStoreState(RMAppEvent event,
      Object transitionToDo, RMAppState targetFinalState,
      RMAppState stateToBeStored) {
    rememberTargetTransitions(event, transitionToDo, targetFinalState);
    this.stateBeforeFinalSaving = getState();
    this.storedFinishTime = this.systemClock.getTime();

    LOG.info("Updating application " + this.applicationId
        + " with final state: " + this.targetedFinalState);
    // we lost attempt_finished diagnostics in app, because attempt_finished
    // diagnostics is sent after app final state is saved. Later on, we will
    // create GetApplicationAttemptReport specifically for getting per attempt
    // info.
    String diags = null;
    switch (event.getType()) {
    case APP_REJECTED:
    case ATTEMPT_FINISHED:
    case ATTEMPT_KILLED:
      diags = event.getDiagnosticMsg();
      break;
    case ATTEMPT_FAILED:
      RMAppFailedAttemptEvent failedEvent = (RMAppFailedAttemptEvent) event;
      diags = getAppAttemptFailedDiagnostics(failedEvent);
      break;
    default:
      break;
    }

    ApplicationStateData appState =
        ApplicationStateData.newInstance(this.submitTime, this.startTime,
            this.user, this.submissionContext,
            stateToBeStored, diags, this.storedFinishTime, this.callerContext);
    this.rmContext.getStateStore().updateApplicationState(appState);
  }

  private static final class FinalSavingTransition extends RMAppTransition {
    Object transitionToDo;
    RMAppState targetedFinalState;
    RMAppState stateToBeStored;

    public FinalSavingTransition(Object transitionToDo,
        RMAppState targetedFinalState) {
      this(transitionToDo, targetedFinalState, targetedFinalState);
    }

    public FinalSavingTransition(Object transitionToDo,
        RMAppState targetedFinalState, RMAppState stateToBeStored) {
      this.transitionToDo = transitionToDo;
      this.targetedFinalState = targetedFinalState;
      this.stateToBeStored = stateToBeStored;
    }

    @Override
    public void transition(RMAppImpl app, RMAppEvent event) {
      if ((transitionToDo instanceof AppKilledTransition) &&
          (app.getState().equals(RMAppState.GENERATING_SECURITY_MATERIAL) || app.getState().equals(RMAppState.ACCEPTED))) {
        app.sendSecurityMaterialRevocationEvent();
      }
      // In any other state later than SUBMITTED, the revocation will be done be the RMAppAttempt
      if (app.getState().equals(RMAppState.SUBMITTED)) {
        app.sendSecurityMaterialRevocationEvent();
      }
      app.rememberTargetTransitionsAndStoreState(event, transitionToDo,
        targetedFinalState, stateToBeStored);
    }
  }

  private static class AttemptUnregisteredTransition extends RMAppTransition {
    @Override
    public void transition(RMAppImpl app, RMAppEvent event) {
      app.finishTime = app.storedFinishTime;
    }
  }

  private static class AppFinishedTransition extends FinalTransition {
    public AppFinishedTransition() {
      super(RMAppState.FINISHED);
    }

    public void transition(RMAppImpl app, RMAppEvent event) {
      app.diagnostics.append(event.getDiagnosticMsg());
      super.transition(app, event);
    };
  }

  private static class AttemptFinishedAtFinalSavingTransition extends
      RMAppTransition {
    @Override
    public void transition(RMAppImpl app, RMAppEvent event) {
      if (app.targetedFinalState.equals(RMAppState.FAILED)
          || app.targetedFinalState.equals(RMAppState.KILLED)) {
        // Ignore Attempt_Finished event if we were supposed to reach FAILED
        // FINISHED state
        return;
      }

      // pass in the earlier attempt_unregistered event, as it is needed in
      // AppFinishedFinalStateSavedTransition later on
      app.rememberTargetTransitions(event,
        new AppFinishedFinalStateSavedTransition(app.eventCausingFinalSaving),
        RMAppState.FINISHED);
    };
  }

  private static class AppFinishedFinalStateSavedTransition extends
      RMAppTransition {
    RMAppEvent attemptUnregistered;

    public AppFinishedFinalStateSavedTransition(RMAppEvent attemptUnregistered) {
      this.attemptUnregistered = attemptUnregistered;
    }
    @Override
    public void transition(RMAppImpl app, RMAppEvent event) {
      new AttemptUnregisteredTransition().transition(app, attemptUnregistered);
      FINISHED_TRANSITION.transition(app, event);
    };
  }

  /**
   * Log the audit event for kill by client.
   *
   * @param event
   *          The {@link RMAppEvent} to be logged
   */
  static void auditLogKillEvent(RMAppEvent event) {
    if (event instanceof RMAppKillByClientEvent) {
      RMAppKillByClientEvent killEvent = (RMAppKillByClientEvent) event;
      UserGroupInformation callerUGI = killEvent.getCallerUGI();
      String userName = null;
      if (callerUGI != null) {
        userName = callerUGI.getShortUserName();
      }
      InetAddress remoteIP = killEvent.getIp();
      RMAuditLogger.logSuccess(userName, AuditConstants.KILL_APP_REQUEST,
          "RMAppImpl", event.getApplicationId(), remoteIP);
    }
  }

  private static class AppKilledTransition extends FinalTransition {
    public AppKilledTransition() {
      super(RMAppState.KILLED);
    }

    @Override
    public void transition(RMAppImpl app, RMAppEvent event) {
      app.diagnostics.append(event.getDiagnosticMsg());
      super.transition(app, event);
      RMAppImpl.auditLogKillEvent(event);
    };
  }

  private static class KillAttemptTransition extends RMAppTransition {
    @Override
    public void transition(RMAppImpl app, RMAppEvent event) {
      app.stateBeforeKilling = app.getState();
      // Forward app kill diagnostics in the event to kill app attempt.
      // These diagnostics will be returned back in ATTEMPT_KILLED event sent by
      // RMAppAttemptImpl.
      app.handler.handle(
          new RMAppAttemptEvent(app.currentAttempt.getAppAttemptId(),
              RMAppAttemptEventType.KILL, event.getDiagnosticMsg()));
      RMAppImpl.auditLogKillEvent(event);
    }
  }

  private static final class AppRejectedTransition extends
      FinalTransition{
    public AppRejectedTransition() {
      super(RMAppState.FAILED);
    }

    public void transition(RMAppImpl app, RMAppEvent event) {
      app.diagnostics.append(event.getDiagnosticMsg());
      super.transition(app, event);
    };
  }

  private static class FinalTransition extends RMAppTransition {

    private final RMAppState finalState;

    public FinalTransition(RMAppState finalState) {
      this.finalState = finalState;
    }

    public void transition(RMAppImpl app, RMAppEvent event) {
      app.logAggregationStartTime = System.currentTimeMillis();
      for (NodeId nodeId : app.getRanNodes()) {
        app.handler.handle(
            new RMNodeCleanAppEvent(nodeId, app.applicationId));
      }
      app.finishTime = app.storedFinishTime;
      if (app.finishTime == 0 ) {
        app.finishTime = app.systemClock.getTime();
      }
      // Recovered apps that are completed were not added to scheduler, so no
      // need to remove them from scheduler.
      if (app.recoveredFinalState == null) {
        app.handler.handle(new AppRemovedSchedulerEvent(app.applicationId,
          finalState));
      }
      app.handler.handle(
          new RMAppManagerEvent(app.applicationId,
          RMAppManagerEventType.APP_COMPLETED));

      app.rmContext.getRMApplicationHistoryWriter()
          .applicationFinished(app, finalState);
      app.rmContext.getSystemMetricsPublisher()
          .appFinished(app, finalState, app.finishTime);
    }
  }

  private int getNumFailedAppAttempts() {
    int completedAttempts = 0;
    long endTime = this.systemClock.getTime();
    // Do not count AM preemption, hardware failures or NM resync
    // as attempt failure.
    for (RMAppAttempt attempt : attempts.values()) {
      if (attempt.shouldCountTowardsMaxAttemptRetry()) {
        if (this.attemptFailuresValidityInterval <= 0
            || (attempt.getFinishTime() > endTime
                - this.attemptFailuresValidityInterval)) {
          completedAttempts++;
        }
      }
    }
    return completedAttempts;
  }

  private static final class AttemptFailedTransition implements
      MultipleArcTransition<RMAppImpl, RMAppEvent, RMAppState> {

    private final RMAppState initialState;

    public AttemptFailedTransition(RMAppState initialState) {
      this.initialState = initialState;
    }

    @Override
    public RMAppState transition(RMAppImpl app, RMAppEvent event) {
      int numberOfFailure = app.getNumFailedAppAttempts();
      LOG.info("The number of failed attempts"
          + (app.attemptFailuresValidityInterval > 0 ? " in previous "
              + app.attemptFailuresValidityInterval + " milliseconds " : " ")
          + "is " + numberOfFailure + ". The max attempts is "
          + app.maxAppAttempts);
      if (!app.submissionContext.getUnmanagedAM()
          && numberOfFailure < app.maxAppAttempts) {
        if (initialState.equals(RMAppState.KILLING)) {
          // If this is not last attempt, app should be killed instead of
          // launching a new attempt
          app.rememberTargetTransitionsAndStoreState(event,
            new AppKilledTransition(), RMAppState.KILLED, RMAppState.KILLED);
          return RMAppState.FINAL_SAVING;
        }

        boolean transferStateFromPreviousAttempt;
        RMAppFailedAttemptEvent failedEvent = (RMAppFailedAttemptEvent) event;
        transferStateFromPreviousAttempt =
            failedEvent.getTransferStateFromPreviousAttempt();

        RMAppAttempt oldAttempt = app.currentAttempt;
        app.createAndStartNewAttempt(transferStateFromPreviousAttempt);
        // Transfer the state from the previous attempt to the current attempt.
        // Note that the previous failed attempt may still be collecting the
        // container events from the scheduler and update its data structures
        // before the new attempt is created. We always transferState for
        // finished containers so that they can be acked to NM,
        // but when pulling finished container we will check this flag again.
        ((RMAppAttemptImpl) app.currentAttempt)
          .transferStateFromAttempt(oldAttempt);
        return initialState;
      } else {
        if (numberOfFailure >= app.maxAppAttempts) {
          app.isNumAttemptsBeyondThreshold = true;
        }
        app.sendSecurityMaterialRevocationEvent();
        
        app.rememberTargetTransitionsAndStoreState(event,
          new AttemptFailedFinalStateSavedTransition(), RMAppState.FAILED,
          RMAppState.FAILED);
        return RMAppState.FINAL_SAVING;
      }
    }
  }

  private void sendSecurityMaterialRevocationEvent() {
    X509SecurityHandler.X509MaterialParameter x509params =
        new X509SecurityHandler.X509MaterialParameter(applicationId, user, cryptoMaterialVersion);
<<<<<<< HEAD
    RMAppSecurityMaterial securityMaterial = new RMAppSecurityMaterial();
    securityMaterial.addMaterial(x509params);
=======
    JWTSecurityHandler.JWTMaterialParameter jwtParams =
        new JWTSecurityHandler.JWTMaterialParameter(applicationId, user);
    
    RMAppSecurityMaterial securityMaterial = new RMAppSecurityMaterial();
    securityMaterial.addMaterial(x509params);
    securityMaterial.addMaterial(jwtParams);
>>>>>>> cfd2eb9c
    handler.handle(new RMAppSecurityManagerEvent(applicationId, securityMaterial,
        RMAppSecurityManagerEventType.REVOKE_SECURITY_MATERIAL));
  }
  
  @Override
  public String getApplicationType() {
    return this.applicationType;
  }

  @Override
  public Set<String> getApplicationTags() {
    return this.applicationTags;
  }

  @Override
  public boolean isAppFinalStateStored() {
    RMAppState state = getState();
    return state.equals(RMAppState.FINISHING)
        || state.equals(RMAppState.FINISHED) || state.equals(RMAppState.FAILED)
        || state.equals(RMAppState.KILLED);
  }

  @Override
  public YarnApplicationState createApplicationState() {
    RMAppState rmAppState = getState();
    // If App is in FINAL_SAVING state, return its previous state.
    if (rmAppState.equals(RMAppState.FINAL_SAVING)) {
      rmAppState = stateBeforeFinalSaving;
    }
    if (rmAppState.equals(RMAppState.KILLING)) {
      rmAppState = stateBeforeKilling;
    }
    return RMServerUtils.createApplicationState(rmAppState);
  }
  
  public static boolean isAppInFinalState(RMApp rmApp) {
    RMAppState appState = ((RMAppImpl) rmApp).getRecoveredFinalState();
    if (appState == null) {
      appState = rmApp.getState();
    }
    return appState == RMAppState.FAILED || appState == RMAppState.FINISHED
        || appState == RMAppState.KILLED;
  }
  
  public RMAppState getRecoveredFinalState() {
    return this.recoveredFinalState;
  }

  @Override
  public Set<NodeId> getRanNodes() {
    return ranNodes;
  }
  
  @Override
  public RMAppMetrics getRMAppMetrics() {
    Resource resourcePreempted = Resource.newInstance(0, 0);
    int numAMContainerPreempted = 0;
    int numNonAMContainerPreempted = 0;
    long memorySeconds = 0;
    long vcoreSeconds = 0;
    long gpuSeconds = 0;
    long preemptedMemorySeconds = 0;
    long preemptedVcoreSeconds = 0;
    long preemptedGPUSeconds = 0;
    for (RMAppAttempt attempt : attempts.values()) {
      if (null != attempt) {
        RMAppAttemptMetrics attemptMetrics =
            attempt.getRMAppAttemptMetrics();
        Resources.addTo(resourcePreempted,
            attemptMetrics.getResourcePreempted());
        numAMContainerPreempted += attemptMetrics.getIsPreempted() ? 1 : 0;
        numNonAMContainerPreempted +=
            attemptMetrics.getNumNonAMContainersPreempted();
        // getAggregateAppResourceUsage() will calculate resource usage stats
        // for both running and finished containers.
        AggregateAppResourceUsage resUsage =
            attempt.getRMAppAttemptMetrics().getAggregateAppResourceUsage();
        memorySeconds += resUsage.getMemorySeconds();
        vcoreSeconds += resUsage.getVcoreSeconds();
        gpuSeconds += resUsage.getGPUSeconds();
        preemptedMemorySeconds += attemptMetrics.getPreemptedMemory();
        preemptedVcoreSeconds += attemptMetrics.getPreemptedVcore();
        preemptedGPUSeconds += attemptMetrics.getPreemptedGPU();
      }
    }

    return new RMAppMetrics(resourcePreempted,
        numNonAMContainerPreempted, numAMContainerPreempted,
        memorySeconds, vcoreSeconds, gpuSeconds,
        preemptedMemorySeconds, preemptedVcoreSeconds, preemptedGPUSeconds);
  }

  @Private
  @VisibleForTesting
  public void setSystemClock(Clock clock) {
    this.systemClock = clock;
  }

  @Override
  public ReservationId getReservationId() {
    return submissionContext.getReservationID();
  }
  
  @Override
  public ResourceRequest getAMResourceRequest() {
    return this.amReq; 
  }

  protected Credentials parseCredentials() throws IOException {
    Credentials credentials = new Credentials();
    DataInputByteBuffer dibb = new DataInputByteBuffer();
    ByteBuffer tokens = submissionContext.getAMContainerSpec().getTokens();
    if (tokens != null) {
      dibb.reset(tokens);
      credentials.readTokenStorageStream(dibb);
      tokens.rewind();
    }
    return credentials;
  }

  @Override
  public Map<NodeId, LogAggregationReport> getLogAggregationReportsForApp() {
    try {
      this.readLock.lock();
      if (!isLogAggregationFinished() && isAppInFinalState(this) &&
          System.currentTimeMillis() > this.logAggregationStartTime
          + this.logAggregationStatusTimeout) {
        for (Entry<NodeId, LogAggregationReport> output :
            logAggregationStatus.entrySet()) {
          if (!output.getValue().getLogAggregationStatus()
            .equals(LogAggregationStatus.TIME_OUT)
              && !output.getValue().getLogAggregationStatus()
                .equals(LogAggregationStatus.SUCCEEDED)
              && !output.getValue().getLogAggregationStatus()
                .equals(LogAggregationStatus.FAILED)) {
            output.getValue().setLogAggregationStatus(
              LogAggregationStatus.TIME_OUT);
          }
        }
      }
      return Collections.unmodifiableMap(logAggregationStatus);
    } finally {
      this.readLock.unlock();
    }
  }

  public void aggregateLogReport(NodeId nodeId, LogAggregationReport report) {
    try {
      this.writeLock.lock();
      if (this.logAggregationEnabled && !isLogAggregationFinished()) {
        LogAggregationReport curReport = this.logAggregationStatus.get(nodeId);
        boolean stateChangedToFinal = false;
        if (curReport == null) {
          this.logAggregationStatus.put(nodeId, report);
          if (isLogAggregationFinishedForNM(report)) {
            stateChangedToFinal = true;
          }
        } else {
          if (isLogAggregationFinishedForNM(report)) {
            if (!isLogAggregationFinishedForNM(curReport)) {
              stateChangedToFinal = true;
            }
          }
          if (report.getLogAggregationStatus() != LogAggregationStatus.RUNNING
              || curReport.getLogAggregationStatus() !=
                  LogAggregationStatus.RUNNING_WITH_FAILURE) {
            if (curReport.getLogAggregationStatus()
                == LogAggregationStatus.TIME_OUT
                && report.getLogAggregationStatus()
                    == LogAggregationStatus.RUNNING) {
            // If the log aggregation status got from latest nm heartbeat
            // is Running, and current log aggregation status is TimeOut,
            // based on whether there are any failure messages for this NM,
            // we will reset the log aggregation status as RUNNING or
            // RUNNING_WITH_FAILURE
              if (logAggregationFailureMessagesForNMs.get(nodeId) != null &&
                  !logAggregationFailureMessagesForNMs.get(nodeId).isEmpty()) {
                report.setLogAggregationStatus(
                    LogAggregationStatus.RUNNING_WITH_FAILURE);
              }
            }
            curReport.setLogAggregationStatus(report
              .getLogAggregationStatus());
          }
        }
        updateLogAggregationDiagnosticMessages(nodeId, report);
        if (isAppInFinalState(this) && stateChangedToFinal) {
          updateLogAggregationStatus(nodeId);
        }
      }
    } finally {
      this.writeLock.unlock();
    }
  }

  @Override
  public LogAggregationStatus getLogAggregationStatusForAppReport() {
    try {
      this.readLock.lock();
      if (! logAggregationEnabled) {
        return LogAggregationStatus.DISABLED;
      }
      if (isLogAggregationFinished()) {
        return this.logAggregationStatusForAppReport;
      }
      Map<NodeId, LogAggregationReport> reports =
          getLogAggregationReportsForApp();
      if (reports.size() == 0) {
        return this.logAggregationStatusForAppReport;
      }
      int logNotStartCount = 0;
      int logCompletedCount = 0;
      int logTimeOutCount = 0;
      int logFailedCount = 0;
      int logRunningWithFailure = 0;
      for (Entry<NodeId, LogAggregationReport> report : reports.entrySet()) {
        switch (report.getValue().getLogAggregationStatus()) {
          case NOT_START:
            logNotStartCount++;
            break;
          case RUNNING_WITH_FAILURE:
            logRunningWithFailure ++;
            break;
          case SUCCEEDED:
            logCompletedCount++;
            break;
          case FAILED:
            logFailedCount++;
            logCompletedCount++;
            break;
          case TIME_OUT:
            logTimeOutCount++;
            logCompletedCount++;
            break;
          default:
            break;
        }
      }
      if (logNotStartCount == reports.size()) {
        return LogAggregationStatus.NOT_START;
      } else if (logCompletedCount == reports.size()) {
        // We should satisfy two condition in order to return SUCCEEDED or FAILED
        // 1) make sure the application is in final state
        // 2) logs status from all NMs are SUCCEEDED/FAILED/TIMEOUT
        // The SUCCEEDED/FAILED status is the final status which means
        // the log aggregation is finished. And the log aggregation status will
        // not be updated anymore.
        if (logFailedCount > 0 && isAppInFinalState(this)) {
          this.logAggregationStatusForAppReport =
              LogAggregationStatus.FAILED;
          return LogAggregationStatus.FAILED;
        } else if (logTimeOutCount > 0) {
          this.logAggregationStatusForAppReport =
              LogAggregationStatus.TIME_OUT;
          return LogAggregationStatus.TIME_OUT;
        }
        if (isAppInFinalState(this)) {
          this.logAggregationStatusForAppReport =
              LogAggregationStatus.SUCCEEDED;
          return LogAggregationStatus.SUCCEEDED;
        }
      } else if (logRunningWithFailure > 0) {
        return LogAggregationStatus.RUNNING_WITH_FAILURE;
      }
      return LogAggregationStatus.RUNNING;
    } finally {
      this.readLock.unlock();
    }
  }

  private boolean isLogAggregationFinished() {
    return this.logAggregationStatusForAppReport
      .equals(LogAggregationStatus.SUCCEEDED)
        || this.logAggregationStatusForAppReport
          .equals(LogAggregationStatus.FAILED)
        || this.logAggregationStatusForAppReport
          .equals(LogAggregationStatus.TIME_OUT);

  }

  private boolean isLogAggregationFinishedForNM(LogAggregationReport report) {
    return report.getLogAggregationStatus() == LogAggregationStatus.SUCCEEDED
        || report.getLogAggregationStatus() == LogAggregationStatus.FAILED;
  }

  private void updateLogAggregationDiagnosticMessages(NodeId nodeId,
      LogAggregationReport report) {
    if (report.getDiagnosticMessage() != null
        && !report.getDiagnosticMessage().isEmpty()) {
      if (report.getLogAggregationStatus()
          == LogAggregationStatus.RUNNING ) {
        List<String> diagnostics = logAggregationDiagnosticsForNMs.get(nodeId);
        if (diagnostics == null) {
          diagnostics = new ArrayList<String>();
          logAggregationDiagnosticsForNMs.put(nodeId, diagnostics);
        } else {
          if (diagnostics.size()
              == maxLogAggregationDiagnosticsInMemory) {
            diagnostics.remove(0);
          }
        }
        diagnostics.add(report.getDiagnosticMessage());
        this.logAggregationStatus.get(nodeId).setDiagnosticMessage(
          StringUtils.join(diagnostics, "\n"));
      } else if (report.getLogAggregationStatus()
          == LogAggregationStatus.RUNNING_WITH_FAILURE) {
        List<String> failureMessages =
            logAggregationFailureMessagesForNMs.get(nodeId);
        if (failureMessages == null) {
          failureMessages = new ArrayList<String>();
          logAggregationFailureMessagesForNMs.put(nodeId, failureMessages);
        } else {
          if (failureMessages.size()
              == maxLogAggregationDiagnosticsInMemory) {
            failureMessages.remove(0);
          }
        }
        failureMessages.add(report.getDiagnosticMessage());
      }
    }
  }

  private void updateLogAggregationStatus(NodeId nodeId) {
    LogAggregationStatus status =
        this.logAggregationStatus.get(nodeId).getLogAggregationStatus();
    if (status.equals(LogAggregationStatus.SUCCEEDED)) {
      this.logAggregationSucceed++;
    } else if (status.equals(LogAggregationStatus.FAILED)) {
      this.logAggregationFailed++;
    }
    if (this.logAggregationSucceed == this.logAggregationStatus.size()) {
      this.logAggregationStatusForAppReport =
          LogAggregationStatus.SUCCEEDED;
      // Since the log aggregation status for this application for all NMs
      // is SUCCEEDED, it means all logs are aggregated successfully.
      // We could remove all the cached log aggregation reports
      this.logAggregationStatus.clear();
      this.logAggregationDiagnosticsForNMs.clear();
      this.logAggregationFailureMessagesForNMs.clear();
    } else if (this.logAggregationSucceed + this.logAggregationFailed
        == this.logAggregationStatus.size()) {
      this.logAggregationStatusForAppReport = LogAggregationStatus.FAILED;
      // We have collected the log aggregation status for all NMs.
      // The log aggregation status is FAILED which means the log
      // aggregation fails in some NMs. We are only interested in the
      // nodes where the log aggregation is failed. So we could remove
      // the log aggregation details for those succeeded NMs
      for (Iterator<Map.Entry<NodeId, LogAggregationReport>> it =
          this.logAggregationStatus.entrySet().iterator(); it.hasNext();) {
        Map.Entry<NodeId, LogAggregationReport> entry = it.next();
        if (entry.getValue().getLogAggregationStatus()
          .equals(LogAggregationStatus.SUCCEEDED)) {
          it.remove();
        }
      }
      // the log aggregation has finished/failed.
      // and the status will not be updated anymore.
      this.logAggregationDiagnosticsForNMs.clear();
    }
  }

  public String getLogAggregationFailureMessagesForNM(NodeId nodeId) {
    try {
      this.readLock.lock();
      List<String> failureMessages =
          this.logAggregationFailureMessagesForNMs.get(nodeId);
      if (failureMessages == null || failureMessages.isEmpty()) {
        return StringUtils.EMPTY;
      }
      return StringUtils.join(failureMessages, "\n");
    } finally {
      this.readLock.unlock();
    }
  }

  @Override
  public String getAppNodeLabelExpression() {
    String appNodeLabelExpression =
        getApplicationSubmissionContext().getNodeLabelExpression();
    appNodeLabelExpression = (appNodeLabelExpression == null)
        ? NodeLabel.NODE_LABEL_EXPRESSION_NOT_SET : appNodeLabelExpression;
    appNodeLabelExpression = (appNodeLabelExpression.trim().isEmpty())
        ? NodeLabel.DEFAULT_NODE_LABEL_PARTITION : appNodeLabelExpression;
    return appNodeLabelExpression;
  }

  @Override
  public String getAmNodeLabelExpression() {
    String amNodeLabelExpression = null;
    if (!getApplicationSubmissionContext().getUnmanagedAM()) {
      amNodeLabelExpression = getAMResourceRequest().getNodeLabelExpression();
      amNodeLabelExpression = (amNodeLabelExpression == null)
          ? NodeLabel.NODE_LABEL_EXPRESSION_NOT_SET : amNodeLabelExpression;
      amNodeLabelExpression = (amNodeLabelExpression.trim().isEmpty())
          ? NodeLabel.DEFAULT_NODE_LABEL_PARTITION : amNodeLabelExpression;
    }
    return amNodeLabelExpression;
  }
  
  @Override
  public CallerContext getCallerContext() {
    return callerContext;
  }

  private void sendATSCreateEvent() {
    rmContext.getRMApplicationHistoryWriter().applicationStarted(this);
    rmContext.getSystemMetricsPublisher().appCreated(this, this.startTime);
  }
  
  @Override
  public byte[] getKeyStore() {
    return keyStore;
  }
  
  @Override
  public char[] getKeyStorePassword() {
    return keyStorePassword;
  }
  
  @Override
  public byte[] getTrustStore() {
    return trustStore;
  }
  
  @Override
  public char[] getTrustStorePassword() {
    return trustStorePassword;
  }
  
  @Override
  public long getCertificateExpiration() {
    return certificateExpiration;
  }
  
  @Override
  public Integer getCryptoMaterialVersion() {
    return cryptoMaterialVersion;
  }
  
  @Override
  public Instant getJWTExpiration() {
    return jwtExpiration;
  }
  
  @Override
  public String getJWT() {
    return jwt;
  }
  
  @VisibleForTesting
  public Set<NodeId> getRMNodesUpdatedCryptoMaterial() {
    return rmNodesThatUpdatedCryptoMaterial;
  }
  
  @VisibleForTesting
  public boolean isAppRotatingCryptoMaterial() {
    return isAppRotatingCryptoMaterial.get();
  }
  
  @Override
  public long getMaterialRotationStartTime() {
    return materialRotationStartTime.get();
  }
  
  @Override
  public void rmNodeHasUpdatedCryptoMaterial(NodeId nodeId) {
    this.writeLock.lock();
    try {
      if (rmNodesThatUpdatedCryptoMaterial == null) {
        LOG.warn("Received RMNode updated crypto material but Set is null!");
        return;
      }
      if (isAppRotatingCryptoMaterial.get()) {
        rmNodesThatUpdatedCryptoMaterial.add(nodeId);
        if (rmNodesThatUpdatedCryptoMaterial.containsAll(ranNodes)) {
          int cryptoVersionToRevoke = cryptoMaterialVersion - 1;
          X509SecurityHandler.X509MaterialParameter x509Param = new X509SecurityHandler.X509MaterialParameter
              (applicationId, user, cryptoVersionToRevoke, true);
          RMAppSecurityMaterial securityMaterial = new RMAppSecurityMaterial();
          securityMaterial.addMaterial(x509Param);
          RMAppSecurityManagerEvent event = new RMAppSecurityManagerEvent(applicationId, securityMaterial,
              RMAppSecurityManagerEventType.REVOKE_CERTIFICATE_AFTER_ROTATION);
          handler.handle(event);
          rmNodesThatUpdatedCryptoMaterial = null;
          isAppRotatingCryptoMaterial.compareAndSet(true, false);
          materialRotationStartTime.set(-1L);
          ApplicationStateData appNewState =
              ApplicationStateData.newInstance(submitTime, startTime, submissionContext, user,
                  callerContext, keyStore, keyStorePassword,
                  trustStore, trustStorePassword, cryptoMaterialVersion, certificateExpiration,
                  isAppRotatingCryptoMaterial.get(), -1L);
          rmContext.getStateStore().updateApplicationStateNoNotify(appNewState);
        }
      }
    } finally {
      this.writeLock.unlock();
    }
  }
  
  public void resetCryptoRotationMetrics() {
    isAppRotatingCryptoMaterial.set(false);
    materialRotationStartTime.set(-1L);
    this.writeLock.lock();
    try {
      rmNodesThatUpdatedCryptoMaterial = null;
      ApplicationStateData appNewState =
          ApplicationStateData.newInstance(submitTime, startTime, submissionContext, user,
              callerContext, keyStore, keyStorePassword,
              trustStore, trustStorePassword, cryptoMaterialVersion, certificateExpiration,
              isAppRotatingCryptoMaterial.get(), -1L);
      rmContext.getStateStore().updateApplicationStateNoNotify(appNewState);
    } finally {
      this.writeLock.unlock();
    }
  }
}<|MERGE_RESOLUTION|>--- conflicted
+++ resolved
@@ -79,10 +79,7 @@
 import org.apache.hadoop.yarn.server.api.protocolrecords.LogAggregationReport;
 import org.apache.hadoop.yarn.server.resourcemanager.ApplicationMasterService;
 import org.apache.hadoop.yarn.server.resourcemanager.rmnode.RMNodeUpdateCryptoMaterialForAppEvent;
-<<<<<<< HEAD
-=======
 import org.apache.hadoop.yarn.server.resourcemanager.security.JWTSecurityHandler;
->>>>>>> cfd2eb9c
 import org.apache.hadoop.yarn.server.resourcemanager.security.RMAppSecurityManagerEvent;
 import org.apache.hadoop.yarn.server.resourcemanager.security.RMAppSecurityManagerEventType;
 import org.apache.hadoop.yarn.server.resourcemanager.RMAppManagerEvent;
@@ -247,11 +244,7 @@
         RMAppEventType.NODE_UPDATE, new RMAppNodeUpdateTransition())
       
     .addTransition(RMAppState.NEW_SAVING, RMAppState.GENERATING_SECURITY_MATERIAL,
-<<<<<<< HEAD
-        RMAppEventType.APP_NEW_SAVED, new RMAppGeneratingCertsTransition())
-=======
         RMAppEventType.APP_NEW_SAVED, new RMAppGeneratingSecurityMaterialTransition())
->>>>>>> cfd2eb9c
       
     .addTransition(RMAppState.NEW_SAVING, RMAppState.FINAL_SAVING,
         RMAppEventType.KILL,
@@ -1125,13 +1118,10 @@
           X509SecurityHandler.X509MaterialParameter x509Param =
               new X509SecurityHandler.X509MaterialParameter(app.applicationId, app.user, app.cryptoMaterialVersion);
           securityMaterial.addMaterial(x509Param);
-<<<<<<< HEAD
-=======
   
           JWTSecurityHandler.JWTMaterialParameter jwtParam =
               new JWTSecurityHandler.JWTMaterialParameter(app.applicationId, app.user);
           securityMaterial.addMaterial(jwtParam);
->>>>>>> cfd2eb9c
           
           RMAppSecurityManagerEvent revokeAndGenerateEvent = new RMAppSecurityManagerEvent(app.applicationId,
               securityMaterial, RMAppSecurityManagerEventType.REVOKE_GENERATE_MATERIAL);
@@ -1151,15 +1141,12 @@
       x509Param = new X509SecurityHandler.X509MaterialParameter(app.applicationId, app.user, app.cryptoMaterialVersion);
       x509Param.setExpiration(app.certificateExpiration);
       app.rmContext.getRMAppSecurityManager().registerWithMaterialRenewers(x509Param);
-<<<<<<< HEAD
-=======
       
       // Register with JWT renewer
       JWTSecurityHandler.JWTMaterialParameter jwtParam  = new JWTSecurityHandler.JWTMaterialParameter(app.applicationId,
           app.user);
       jwtParam.setExpirationDate(app.jwtExpiration);
       app.rmContext.getRMAppSecurityManager().registerWithMaterialRenewers(jwtParam);
->>>>>>> cfd2eb9c
   
       try {
         app.materializeCertificates();
@@ -1205,13 +1192,6 @@
         && trustStore != null && trustStorePassword != null;
   }
   
-<<<<<<< HEAD
-  private void updateApplicationWithCryptoMaterial(RMAppSecurityMaterialGeneratedEvent event) {
-    X509SecurityHandler.X509SecurityManagerMaterial x509Material =
-        (X509SecurityHandler.X509SecurityManagerMaterial) event.getMaterial()
-        .getMaterial(X509SecurityHandler.X509SecurityManagerMaterial.class);
-    
-=======
   private boolean isJWTMaterialPresent() {
     return jwt != null && !jwt.isEmpty() && jwtExpiration != null;
   }
@@ -1220,14 +1200,11 @@
     if (x509Material == null) {
       return;
     }
->>>>>>> cfd2eb9c
     keyStore = x509Material.getKeyStore();
     keyStorePassword = x509Material.getKeyStorePassword();
     trustStore = x509Material.getTrustStore();
     trustStorePassword = x509Material.getTrustStorePassword();
     certificateExpiration = x509Material.getExpirationEpoch();
-<<<<<<< HEAD
-=======
   }
   
   private void updateApplicationWithJWT(JWTSecurityHandler.JWTSecurityManagerMaterial jwtMaterial) {
@@ -1237,7 +1214,6 @@
     }
     jwt = jwtMaterial.getToken();
     jwtExpiration = jwtMaterial.getExpirationDate();
->>>>>>> cfd2eb9c
   }
   
   private static final class AddApplicationToSchedulerTransition extends
@@ -1245,9 +1221,6 @@
     @Override
     public void transition(RMAppImpl app, RMAppEvent event) {
       if (event instanceof RMAppSecurityMaterialGeneratedEvent) {
-<<<<<<< HEAD
-        app.updateApplicationWithCryptoMaterial((RMAppSecurityMaterialGeneratedEvent) event);
-=======
         RMAppSecurityMaterialGeneratedEvent rmAppSecurityEvent = (RMAppSecurityMaterialGeneratedEvent) event;
         X509SecurityHandler.X509SecurityManagerMaterial x509Material =
             (X509SecurityHandler.X509SecurityManagerMaterial) rmAppSecurityEvent.getMaterial()
@@ -1258,7 +1231,6 @@
             rmAppSecurityEvent.getMaterial().getMaterial(JWTSecurityHandler.JWTSecurityManagerMaterial.class);
         app.updateApplicationWithJWT(jwtMaterial);
         
->>>>>>> cfd2eb9c
         ApplicationStateData appNewState =
             ApplicationStateData.newInstance(app.submitTime, app.startTime, app.submissionContext, app.user,
                 app.callerContext);
@@ -1289,13 +1261,6 @@
         }
         
         app.rmContext.getStateStore().updateApplicationStateNoNotify(appNewState);
-<<<<<<< HEAD
-        X509SecurityHandler.X509MaterialParameter param =
-            new X509SecurityHandler.X509MaterialParameter(app.applicationId, app.user, app.cryptoMaterialVersion);
-        param.setExpiration(app.certificateExpiration);
-        app.rmContext.getRMAppSecurityManager().registerWithMaterialRenewers(param);
-=======
->>>>>>> cfd2eb9c
       }
       
       app.handler.handle(new AppAddedSchedulerEvent(app.user, app.submissionContext, false));
@@ -1307,10 +1272,6 @@
   private static final class RMAppSecurityMaterialRenewedTransition extends RMAppTransition {
     @Override
     public void transition(RMAppImpl app, RMAppEvent event) {
-<<<<<<< HEAD
-      LOG.info("Received new certificate");
-      app.updateApplicationWithCryptoMaterial((RMAppSecurityMaterialGeneratedEvent) event);
-=======
       RMAppSecurityMaterialRenewedEvent securityEvent = (RMAppSecurityMaterialRenewedEvent) event;
       if (securityEvent.getSecurityMaterial() instanceof X509SecurityHandler.X509SecurityManagerMaterial) {
         // Do the X509 stuff
@@ -1327,7 +1288,6 @@
     private void handleX509RenewEvent(RMAppImpl app,
         X509SecurityHandler.X509SecurityManagerMaterial x509Material) {
       app.updateApplicationWithX509(x509Material);
->>>>>>> cfd2eb9c
       app.cryptoMaterialVersion++;
       app.isAppRotatingCryptoMaterial.compareAndSet(false, true);
       app.materialRotationStartTime.set(app.systemClock.getTime());
@@ -1355,16 +1315,11 @@
             new RMNodeUpdateCryptoMaterialForAppEvent(nodeId, x509Material);
         app.handler.handle(updateEvent);
       }
-<<<<<<< HEAD
-=======
-  
->>>>>>> cfd2eb9c
+  
       X509SecurityHandler.X509MaterialParameter param =
           new X509SecurityHandler.X509MaterialParameter(app.applicationId, app.user, app.cryptoMaterialVersion);
       param.setExpiration(app.certificateExpiration);
       app.rmContext.getRMAppSecurityManager().registerWithMaterialRenewers(param);
-<<<<<<< HEAD
-=======
     }
     
     private void handleJWTRenewEvent(RMAppImpl app,
@@ -1389,7 +1344,6 @@
           new JWTSecurityHandler.JWTMaterialParameter(app.applicationId, app.user);
       param.setExpirationDate(app.jwtExpiration);
       app.rmContext.getRMAppSecurityManager().registerWithMaterialRenewers(param);
->>>>>>> cfd2eb9c
     }
   }
   
@@ -1475,13 +1429,6 @@
   private static final class RMAppGeneratingSecurityMaterialTransition extends RMAppTransition {
     @Override
     public void transition(RMAppImpl app, RMAppEvent event) {
-<<<<<<< HEAD
-      LOG.info("Generating certificates for application " + app.applicationId);
-      X509SecurityHandler.X509MaterialParameter x509Param =
-          new X509SecurityHandler.X509MaterialParameter(app.applicationId, app.user, app.cryptoMaterialVersion);
-      RMAppSecurityMaterial securityMaterial = new RMAppSecurityMaterial();
-      securityMaterial.addMaterial(x509Param);
-=======
       LOG.info("Generating X.509 and JWT for application " + app.applicationId);
       X509SecurityHandler.X509MaterialParameter x509Param =
           new X509SecurityHandler.X509MaterialParameter(app.applicationId, app.user, app.cryptoMaterialVersion);
@@ -1490,7 +1437,6 @@
       RMAppSecurityMaterial securityMaterial = new RMAppSecurityMaterial();
       securityMaterial.addMaterial(x509Param);
       securityMaterial.addMaterial(jwtParam);
->>>>>>> cfd2eb9c
       RMAppSecurityManagerEvent genSecurityMaterialEvent = new RMAppSecurityManagerEvent(app.applicationId,
           securityMaterial, RMAppSecurityManagerEventType.GENERATE_SECURITY_MATERIAL);
       app.handler.handle(genSecurityMaterialEvent);
@@ -1793,17 +1739,12 @@
   private void sendSecurityMaterialRevocationEvent() {
     X509SecurityHandler.X509MaterialParameter x509params =
         new X509SecurityHandler.X509MaterialParameter(applicationId, user, cryptoMaterialVersion);
-<<<<<<< HEAD
-    RMAppSecurityMaterial securityMaterial = new RMAppSecurityMaterial();
-    securityMaterial.addMaterial(x509params);
-=======
     JWTSecurityHandler.JWTMaterialParameter jwtParams =
         new JWTSecurityHandler.JWTMaterialParameter(applicationId, user);
     
     RMAppSecurityMaterial securityMaterial = new RMAppSecurityMaterial();
     securityMaterial.addMaterial(x509params);
     securityMaterial.addMaterial(jwtParams);
->>>>>>> cfd2eb9c
     handler.handle(new RMAppSecurityManagerEvent(applicationId, securityMaterial,
         RMAppSecurityManagerEventType.REVOKE_SECURITY_MATERIAL));
   }
