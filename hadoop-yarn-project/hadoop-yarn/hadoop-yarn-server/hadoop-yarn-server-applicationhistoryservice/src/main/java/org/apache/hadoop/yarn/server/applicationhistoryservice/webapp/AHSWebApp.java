--- conflicted
+++ resolved
@@ -21,11 +21,8 @@
 import org.apache.hadoop.yarn.server.api.ApplicationContext;
 import org.apache.hadoop.yarn.server.applicationhistoryservice.ApplicationHistoryManager;
 import org.apache.hadoop.yarn.server.applicationhistoryservice.timeline.TimelineStore;
-<<<<<<< HEAD
 import org.apache.hadoop.yarn.server.applicationhistoryservice.timeline.security.TimelineACLsManager;
-=======
 import org.apache.hadoop.yarn.server.applicationhistoryservice.timeline.security.TimelineDelegationTokenSecretManagerService;
->>>>>>> 1f8919f3
 import org.apache.hadoop.yarn.webapp.GenericExceptionHandler;
 import org.apache.hadoop.yarn.webapp.WebApp;
 import org.apache.hadoop.yarn.webapp.YarnJacksonJaxbJsonProvider;
@@ -37,14 +34,10 @@
 
 public class AHSWebApp extends WebApp implements YarnWebParams {
 
-<<<<<<< HEAD
-  private final ApplicationHistoryManager applicationHistoryManager;
-  private final TimelineStore timelineStore;
-  private TimelineACLsManager timelineACLsManager;
-=======
   private ApplicationHistoryManager applicationHistoryManager;
   private TimelineStore timelineStore;
   private TimelineDelegationTokenSecretManagerService secretManagerService;
+  private TimelineACLsManager timelineACLsManager;
 
   private static AHSWebApp instance = null;
 
@@ -67,7 +60,6 @@
   public ApplicationHistoryManager getApplicationHistoryManager() {
     return applicationHistoryManager;
   }
->>>>>>> 1f8919f3
 
   public void setApplicationHistoryManager(
           ApplicationHistoryManager applicationHistoryManager) {
@@ -82,22 +74,14 @@
     this.timelineStore = timelineStore;
   }
 
-<<<<<<< HEAD
-  public ApplicationHistoryManager getApplicationHistoryManager() {
-    return applicationHistoryManager;
-  }
-
-  public TimelineStore getTimelineStore() {
-    return timelineStore;
-  }
-
   public TimelineACLsManager getTimelineACLsManager() {
     return timelineACLsManager;
   }
 
   public void setTimelineACLsManager(TimelineACLsManager timelineACLsManager) {
     this.timelineACLsManager = timelineACLsManager;
-=======
+  }
+
   public TimelineDelegationTokenSecretManagerService
     getTimelineDelegationTokenSecretManagerService() {
     return secretManagerService;
@@ -106,7 +90,6 @@
   public void setTimelineDelegationTokenSecretManagerService(
           TimelineDelegationTokenSecretManagerService secretManagerService) {
     this.secretManagerService = secretManagerService;
->>>>>>> 1f8919f3
   }
 
   @Override
@@ -117,12 +100,9 @@
     bind(GenericExceptionHandler.class);
     bind(ApplicationContext.class).toInstance(applicationHistoryManager);
     bind(TimelineStore.class).toInstance(timelineStore);
-<<<<<<< HEAD
-    bind(TimelineACLsManager.class).toInstance(timelineACLsManager);
-=======
     bind(TimelineDelegationTokenSecretManagerService.class).toInstance(
             secretManagerService);
->>>>>>> 1f8919f3
+    //bind(TimelineACLsManager.class).toInstance(timelineACLsManager);
     route("/", AHSController.class);
     route(pajoin("/apps", APP_STATE), AHSController.class);
     route(pajoin("/app", APPLICATION_ID), AHSController.class, "app");
