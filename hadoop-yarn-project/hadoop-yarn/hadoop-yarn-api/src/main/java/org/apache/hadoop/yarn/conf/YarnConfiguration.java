--- conflicted
+++ resolved
@@ -1857,46 +1857,15 @@
     return NetUtils.createSocketAddr(address, defaultPort, name);
   }
 
-<<<<<<< HEAD
-  public InetSocketAddress getSocketAddr(String name, String defaultAddress,
-          int defaultPort, String host) {
-    String address = null;
-    boolean found = false;
-    if (HAUtil.isHAEnabled(this) && getServiceAddressConfKeys(this).contains(
-            name)) {
-      System.out.println("<Leader> HA");
-
-      for (String rmHAId : HAUtil.getRMHAIds(this)) {
-        String tmpLeaderHost = get(HAUtil.addSuffix(YarnConfiguration.RM_GROUP_MEMBERSHIP_ADDRESS, rmHAId));
-        String tmpProxy = get(HAUtil.addSuffix(name, rmHAId));
-        System.out.println("<Leader> " + HAUtil.addSuffix(YarnConfiguration.RM_GROUP_MEMBERSHIP_ADDRESS, rmHAId) + ": " + tmpLeaderHost);
-        System.out.println("<Leader> " + HAUtil.addSuffix(name, rmHAId) + ": " + tmpProxy);
-
-        if (tmpLeaderHost.equals(host)) {
-          found = true;
-          address = tmpProxy;
-          break;
-        }
-      }
-
-      if (!found) {
-        System.out.println("<Leader> HA falling back to default address");
-        address = defaultAddress;
-      }
-
-=======
   public InetSocketAddress getSocketAddr(
       String name, String defaultAddress, int defaultPort, String host) {
     String address;
     if (HAUtil.isHAEnabled(this) && getServiceAddressConfKeys(this).contains(name)) {
       address = HAUtil.getConfValueForRMInstance(name, defaultAddress, this, host);
->>>>>>> e2c9f257
     } else {
-      System.out.println("<Leader> Non HA");
       address = get(name, defaultAddress);
     }
     if (address != null) {
-      System.out.println("<Leader> Leader is " + host + " and I return " + address);
       return NetUtils.createSocketAddr(address, defaultPort, name);
     }
 
@@ -1929,11 +1898,7 @@
       return YarnConfiguration.DEFAULT_RM_RESOURCE_TRACKER_PORT;
     } else if (addressPrefix.equals(YarnConfiguration.RM_ADMIN_ADDRESS)) {
       return YarnConfiguration.DEFAULT_RM_ADMIN_PORT;
-<<<<<<< HEAD
-    } else if (addressPrefix.equals(YarnConfiguration.RM_GROUP_MEMBERSHIP_ADDRESS)) {
-=======
     } else if (addressPrefix.equals(YarnConfiguration.RM_GROUP_MEMBERSHIP_ADDRESS)){
->>>>>>> e2c9f257
       return YarnConfiguration.DEFAULT_RM_GROUP_MEMBERSHIP_PORT;
     } else {
       throw new HadoopIllegalArgumentException(
