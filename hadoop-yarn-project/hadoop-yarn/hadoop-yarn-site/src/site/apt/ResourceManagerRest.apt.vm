--- conflicted
+++ resolved
@@ -1,139 +1,3 @@
-<appstate>
-  <state>ACCEPTED</state>
-</appstate>
-+---+
-
-  HTTP Request
-
------
-  PUT http://<rm http address:port>/ws/v1/cluster/apps/application_1399397633663_0003/state
-----
-
-  Request Body:
-
-+---+
-<?xml version="1.0" encoding="UTF-8" standalone="yes"?>
-<appstate>
-  <state>KILLED</state>
-</appstate>
-+---+
-
-  Response Header:
-
-+---+
-HTTP/1.1 202 Accepted
-Content-Type: application/json
-Content-Length: 794
-Location: http://<rm http address:port>/ws/v1/cluster/apps/application_1399397633663_0003
-Server: Jetty(6.1.26)
-+---+
-
-  Response Body:
-
-+---+
-<?xml version="1.0" encoding="UTF-8" standalone="yes"?>
-<appstate>
-  <state>ACCEPTED</state>
-</appstate>
-+---+
-
-  HTTP Request
-
------
-  PUT http://<rm http address:port>/ws/v1/cluster/apps/application_1399397633663_0003/state
-----
-
-  Request Body:
-
-+---+
-<?xml version="1.0" encoding="UTF-8" standalone="yes"?>
-<appstate>
-  <state>KILLED</state>
-</appstate>
-+---+
-
-  Response Header:
-
-+---+
-HTTP/1.1 200 OK
-Content-Type: application/xml
-Content-Length: 917
-Server: Jetty(6.1.26)
-+---+
-
-  Response Body:
-
-+---+
-<?xml version="1.0" encoding="UTF-8" standalone="yes"?>
-<appstate>
-  <state>KILLED</state>
-</appstate>
-+---+
-
-  <<Unauthorized Error Response>>
-
-  HTTP Request
-
------
-  PUT http://<rm http address:port>/ws/v1/cluster/apps/application_1399397633663_0003/state
-----
-
-  Request Body:
-
-+---+
-<?xml version="1.0" encoding="UTF-8" standalone="yes"?>
-<appstate>
-  <state>KILLED</state>
-</appstate>
-+---+
-
-  Response Header:
-
-+---+
-HTTP/1.1 403 Unauthorized
-Content-Type: application/json
-Transfer-Encoding: chunked
-Server: Jetty(6.1.26)
-+---+
-
-
-  <<Bad Request Error Response>>
-
-  HTTP Request
-
------
-  PUT http://<rm http address:port>/ws/v1/cluster/apps/application_1399397633663_0003/state
-----
-
-  Request Body:
-
-+---+
-<?xml version="1.0" encoding="UTF-8" standalone="yes"?>
-<appstate>
-  <state>RUNNING</state>
-</appstate>
-+---+
-
-  Response Header:
-
-+---+
-HTTP/1.1 400
-Content-Length: 295
-Content-Type: application/xml
-Server: Jetty(6.1.26)
-+---+
-
-  Response Body:
-
-+---+
-<?xml version="1.0" encoding="UTF-8" standalone="yes"?>
-<RemoteException>
-  <exception>BadRequestException</exception>
-  <message>java.lang.Exception: Only 'KILLED' is allowed as a target state.</message>
-  <javaClassName>org.apache.hadoop.yarn.webapp.BadRequestException</javaClassName>
-</RemoteException>
-+---+
-
 ~~ Licensed under the Apache License, Version 2.0 (the "License");
 ~~ you may not use this file except in compliance with the License.
 ~~ You may obtain a copy of the License at
@@ -153,8 +17,6 @@
   ${maven.build.timestamp}
 
 ResourceManager REST API's.
-
-  \[ {{{./index.html}Go Back}} \]
 
 %{toc|section=1|fromDepth=0|toDepth=2}
 
@@ -1675,7 +1537,7 @@
 }
 +---+
 
-  <<JSON response>>
+  <<XML response>>
 
   HTTP Request:
 
@@ -1719,19 +1581,18 @@
 
 * Cluster Application Attempts API
 
-  Please note that in order to kill an app, you must have an authentication filter setup for the HTTP interface. The functionality requires that a username is set in the HttpServletRequest. If no filter is setup, the response will be an "UNAUTHORIZED" response.
+  With the application attempts API, you can obtain a collection of resources that represent an application attempt.  When you run a GET operation on this resource, you obtain a collection of App Attempt Objects. 
 
 ** URI
 
------
-  * http://<rm http address:port>/ws/v1/cluster/apps/{appid}/state
------
-
-** HTTP Operations Supported
+------
+  * http://<rm http address:port>/ws/v1/cluster/apps/{appid}/appattempts
+------
+
+** HTTP Operations Supported 
 
 ------
   * GET
-  * PUT
 ------
 
 ** Query Parameters Supported
@@ -1742,12 +1603,14 @@
 
 ** Elements of the <appAttempts> object
 
-  When you make a request for the state of an app, the information returned has the following fields
+  When you make a request for the list of app attempts, the information will be returned as an array of app attempt objects. 
+
+  appAttempts:
 
 *---------------+--------------+-------------------------------+
 || Item         || Data Type   || Description                  |
 *---------------+--------------+-------------------------------+
-| state | string  | The application state - can be one of "NEW", "NEW_SAVING", "SUBMITTED", "ACCEPTED", "RUNNING", "FINISHED", "FAILED", "KILLED" |
+| appAttempt | array of app attempt objects(JSON)/zero or more app attempt objects(XML) | The collection of app attempt objects |
 *---------------+--------------+--------------------------------+
 
 ** Elements of the <appAttempt> object
@@ -1770,53 +1633,21 @@
 
 ** Response Examples
 
-  <<JSON responses>>
-
-  HTTP Request
-
------
-  GET http://<rm http address:port>/ws/v1/cluster/apps/application_1399397633663_0003/state
------
-
-  Response Header:
-
-+---+
-HTTP/1.1 200 OK
-Content-Type: application/json
-Transfer-Encoding: chunked
-Server: Jetty(6.1.26)
-+---+
-
-  Response Body:
-
-+---+
-{
-  "state":"ACCEPTED"
-}
-+---+
+  <<JSON response>>
 
   HTTP Request:
 
------
-  PUT http://<rm http address:port>/ws/v1/cluster/apps/application_1399397633663_0003/state
-----
-
-  Request Body:
-
-+---+
-{
-  "state":"KILLED"
-}
-+---+
-
-  Response Header:
-
-+---+
-HTTP/1.1 202 Accepted
-Content-Type: application/json
-Transfer-Encoding: chunked
-Location: http://<rm http address:port>/ws/v1/cluster/apps/application_1399397633663_0003
-Server: Jetty(6.1.26)
+------
+  GET http://<rm http address:port>/ws/v1/cluster/apps/application_1326821518301_0005/appattempts
+------
+
+  Response Header:
+
++---+
+  HTTP/1.1 200 OK
+  Content-Type: application/json
+  Transfer-Encoding: chunked
+  Server: Jetty(6.1.26)
 +---+
 
   Response Body:
@@ -1838,13 +1669,82 @@
 }
 +---+
 
-* Cluster Nodes API
+  <<XML response>>
 
   HTTP Request:
 
 ------
   GET http://<rm http address:port>/ws/v1/cluster/apps/application_1326821518301_0005/appattempts
   Accept: application/xml
+------
+
+  Response Header:
+
++---+
+  HTTP/1.1 200 OK
+  Content-Type: application/xml
+  Content-Length: 575
+  Server: Jetty(6.1.26)
++---+
+
+  Response Body:
+
++---+
+<?xml version="1.0" encoding="UTF-8" standalone="yes"?>
+<appAttempts>
+  <appttempt>
+    <nodeHttpAddress>host.domain.com:8042</nodeHttpAddress>
+    <nodeId>host.domain.com:8041</nodeId>
+    <id>1</id>
+    <startTime>1326381444693</startTime>
+    <containerId>container_1326821518301_0005_01_000001</containerId>
+    <logsLink>http://host.domain.com:8042/node/containerlogs/container_1326821518301_0005_01_000001/user1</logsLink>
+  </appAttempt>
+</appAttempts>
++---+
+
+* Cluster Nodes API
+
+  With the Nodes API, you can obtain a collection of resources, each of which represents a node. When you run a GET operation on this resource, you obtain a collection of Node Objects. 
+
+** URI
+
+------
+  * http://<rm http address:port>/ws/v1/cluster/nodes
+------
+
+** HTTP Operations Supported 
+
+------
+  * GET
+------
+
+** Query Parameters Supported
+
+------
+  * state - the state of the node
+  * healthy - true or false 
+------
+
+** Elements of the <nodes> object
+
+  When you make a request for the list of nodes, the information will be returned as a collection of node objects. 
+  See also {{Node API}} for syntax of the node object.
+
+*---------------+--------------+-------------------------------+
+|| Item         || Data Type   || Description                   |
+*---------------+--------------+-------------------------------+
+| node | array of node objects(JSON)/zero or more node objects(XML) | A collection of node objects |
+*---------------+--------------+-------------------------------+
+
+** Response Examples
+
+  <<JSON response>>
+
+  HTTP Request:
+
+------
+  GET http://<rm http address:port>/ws/v1/cluster/nodes
 ------
 
   Response Header:
@@ -1854,94 +1754,6 @@
   Content-Type: application/json
   Transfer-Encoding: chunked
   Server: Jetty(6.1.26)
-+---+
-
-  Response Body:
-
-** URI
-
-  <<XML responses>>
-
-  HTTP Request
-
-------
-  GET http://<rm http address:port>/ws/v1/cluster/apps/application_1326821518301_0005/appattempts
-------
-
-------
-  * http://<rm http address:port>/ws/v1/cluster/nodes
-------
-
-+---+
-HTTP/1.1 200 OK
-Content-Type: application/xml
-Content-Length: 99
-Server: Jetty(6.1.26)
-+---+
-
-------
-  * GET
-------
-
-+---+
-<?xml version="1.0" encoding="UTF-8" standalone="yes"?>
-<nodes>
-  <node>
-    <rack>/default-rack</rack>
-    <state>RUNNING</state>
-    <id>h2:1234</id>
-    <nodeHostName>h2</nodeHostName>
-    <nodeHTTPAddress>h2:2</nodeHTTPAddress>
-    <healthStatus>Healthy</healthStatus>
-    <lastHealthUpdate>1324333268447</lastHealthUpdate>
-    <healthReport>Healthy</healthReport>
-    <numContainers>0</numContainers>
-    <usedMemoryMB>0</usedMemoryMB>
-    <availMemoryMB>5120</availMemoryMB>
-    <usedVirtualCores>0</usedVirtualCores>
-    <availableVirtualCores>8</availableVirtualCores>
-  </node>
-  <node>
-    <rack>/default-rack</rack>
-    <state>RUNNING</state>
-    <id>h1:1234</id>
-    <nodeHostName>h1</nodeHostName>
-    <nodeHTTPAddress>h1:2</nodeHTTPAddress>
-    <healthStatus>Healthy</healthStatus>
-    <lastHealthUpdate>1324333268447</lastHealthUpdate>
-    <healthReport>Healthy</healthReport>
-    <numContainers>0</numContainers>
-    <usedMemoryMB>0</usedMemoryMB>
-    <availMemoryMB>5120</availMemoryMB>
-    <usedVirtualCores>0</usedVirtualCores>
-    <availableVirtualCores>8</availableVirtualCores>
-  </node>
-</nodes>
-+---+
-
-** Elements of the <nodes> object
-
------
-  PUT http://<rm http address:port>/ws/v1/cluster/apps/application_1399397633663_0003/state
-----
-
-  With the Nodes API, you can obtain a collection of resources, each of which represents a node. When you run a GET operation on this resource, you obtain a collection of Node Objects. 
-
-+---+
-<?xml version="1.0" encoding="UTF-8" standalone="yes"?>
-<appstate>
-  <state>KILLED</state>
-</appstate>
-+---+
-
-  Response Header:
-
-+---+
-HTTP/1.1 202 Accepted
-Content-Type: application/json
-Content-Length: 794
-Location: http://<rm http address:port>/ws/v1/cluster/apps/application_1399397633663_0003
-Server: Jetty(6.1.26)
 +---+
 
   Response Body:
@@ -1999,38 +1811,70 @@
   Response Header:
 
 +---+
-HTTP/1.1 200 OK
-Content-Type: application/xml
-Content-Length: 917
-Server: Jetty(6.1.26)
-+---+
-
-  Response Body:
+  HTTP/1.1 200 OK
+  Content-Type: application/xml
+  Content-Length: 1104
+  Server: Jetty(6.1.26)
++---+
+
+  Response Body:
+
++---+
+<?xml version="1.0" encoding="UTF-8" standalone="yes"?>
+<nodes>
+  <node>
+    <rack>/default-rack</rack>
+    <state>RUNNING</state>
+    <id>h2:1234</id>
+    <nodeHostName>h2</nodeHostName>
+    <nodeHTTPAddress>h2:2</nodeHTTPAddress>
+    <healthStatus>Healthy</healthStatus>
+    <lastHealthUpdate>1324333268447</lastHealthUpdate>
+    <healthReport>Healthy</healthReport>
+    <numContainers>0</numContainers>
+    <usedMemoryMB>0</usedMemoryMB>
+    <availMemoryMB>5120</availMemoryMB>
+    <usedVirtualCores>0</usedVirtualCores>
+    <availableVirtualCores>8</availableVirtualCores>
+  </node>
+  <node>
+    <rack>/default-rack</rack>
+    <state>RUNNING</state>
+    <id>h1:1234</id>
+    <nodeHostName>h1</nodeHostName>
+    <nodeHTTPAddress>h1:2</nodeHTTPAddress>
+    <healthStatus>Healthy</healthStatus>
+    <lastHealthUpdate>1324333268447</lastHealthUpdate>
+    <healthReport>Healthy</healthReport>
+    <numContainers>0</numContainers>
+    <usedMemoryMB>0</usedMemoryMB>
+    <availMemoryMB>5120</availMemoryMB>
+    <usedVirtualCores>0</usedVirtualCores>
+    <availableVirtualCores>8</availableVirtualCores>
+  </node>
+</nodes>
++---+
+
+
+* Cluster {Node API}
+
+  A node resource contains information about a node in the cluster.  
 
 ** URI
 
-  <<Unauthorized Error Response>>
-
-
-* Cluster {Node API}
-
-  A node resource contains information about a node in the cluster.  
+  Use the following URI to obtain a Node Object, from a node identified by the {nodeid} value. 
+
+------
+  * http://<rm http address:port>/ws/v1/cluster/nodes/{nodeid}
+------
+
+** HTTP Operations Supported 
 
 ------
   * GET
 ------
 
-  Use the following URI to obtain a Node Object, from a node identified by the {nodeid} value. 
-
-+---+
-HTTP/1.1 403 Unauthorized
-Content-Type: application/json
-Transfer-Encoding: chunked
-Server: Jetty(6.1.26)
-+---+
-
-
-  <<Bad Request Error Response>>
+** Query Parameters Supported
 
 ------
   None
@@ -2068,23 +1912,67 @@
 | numContainers | int | The total number of containers currently running on the node|
 *---------------+--------------+-------------------------------+
 
-+---+
-<?xml version="1.0" encoding="UTF-8" standalone="yes"?>
-<appstate>
-  <state>RUNNING</state>
-</appstate>
-+---+
-
-  Response Header:
-
-+---+
-HTTP/1.1 400
-Content-Length: 295
-Content-Type: application/xml
-Server: Jetty(6.1.26)
-+---+
-
-** HTTP Operations Supported 
+** Response Examples
+
+  <<JSON response>>
+
+  HTTP Request:
+
+------
+  GET http://<rm http address:port>/ws/v1/cluster/nodes/h2:1235
+------
+
+  Response Header:
+
++---+
+  HTTP/1.1 200 OK
+  Content-Type: application/json
+  Transfer-Encoding: chunked
+  Server: Jetty(6.1.26)
++---+
+
+  Response Body:
+
++---+
+{
+  "node":
+  {
+    "rack":"\/default-rack",
+    "state":"NEW",
+    "id":"h2:1235",
+    "nodeHostName":"h2",
+    "nodeHTTPAddress":"h2:2",
+    "healthStatus":"Healthy",
+    "lastHealthUpdate":1324056895432,
+    "healthReport":"Healthy",
+    "numContainers":0,
+    "usedMemoryMB":0,
+    "availMemoryMB":5120,
+    "usedVirtualCores":0,
+    "availableVirtualCores":8
+  }
+}
++---+
+
+  <<JSON response>>
+
+  HTTP Request:
+
+------
+  GET http://<rm http address:port>/ws/v1/cluster/node/h2:1235
+  Accept: application/xml
+------
+
+  Response Header:
+
++---+
+  HTTP/1.1 200 OK
+  Content-Type: application/xml
+  Content-Length: 552
+  Server: Jetty(6.1.26)
++---+
+
+  Response Body:
 
 +---+
 <?xml version="1.0" encoding="UTF-8" standalone="yes"?>
@@ -2121,17 +2009,16 @@
   * http://<rm http address:port>/ws/v1/cluster/apps/new-application
 ------
 
-** HTTP Operations Supported 
-
-------
-  * GET
-  * PUT
+** HTTP Operations Supported
+
+------
+  * POST
 ------
 
 ** Query Parameters Supported
 
 ------
-  None
+  * None
 ------
 
 ** Elements of the NewApplication object
@@ -2229,13 +2116,13 @@
   * http://<rm http address:port>/ws/v1/cluster/apps
 ------
 
-** HTTP Operations Supported
+** HTTP Operations Supported 
 
 ------
   * POST
 ------
 
-** Query Parameters Supported
+** POST Response Examples
 
   POST requests can be used to submit apps to the ResourceManager. As mentioned above, an application-id must be obtained first. Successful submissions result in a 202 response code and a Location header specifying where to get information about the app. Please note that in order to submit an app, you must have an authentication filter setup for the HTTP interface. The functionality requires that a username is set in the HttpServletRequest. If no filter is setup, the response will be an "UNAUTHORIZED" response.
 
@@ -2245,6 +2132,7 @@
 
 *---------------+--------------+-------------------------------+
 || Item         || Data Type   || Description                  |
+*---------------+--------------+-------------------------------+
 | application-id | string      | The application id            |
 *---------------+--------------+-------------------------------+
 | application-name | string    | The application name          |
@@ -2268,9 +2156,68 @@
 | application-tags | object    | List of application tags, please see the request examples on how to speciy the tags |
 *---------------+--------------+-------------------------------+
 
-** Response Examples
-
-  HTTP Request
+  Elements of the <am-container-spec> object
+
+  The am-container-spec object should be used to provide the container launch context for the application master.
+
+*---------------+--------------+-------------------------------+
+|| Item         || Data Type   || Description                  |
+*---------------+--------------+-------------------------------+
+| local-resources | object     | Object describing the resources that need to be localized, described below |
+*---------------+--------------+-------------------------------+
+| environment   | object       | Environment variables for your containers, specified as key value pairs |
+*---------------+--------------+-------------------------------+
+| commands      | object       | The commands for launching your container, in the order in which they should be executed |
+*---------------+--------------+-------------------------------+
+| service-data  | object       | Application specific service data; key is the name of the auxiliary servce, value is base-64 encoding of the data you wish to pass |
+*---------------+--------------+-------------------------------+
+| credentials   | object       | The credentials required for your application to run, described below |
+*---------------+--------------+-------------------------------+
+| application-acls | objec     | ACLs for your application; the key can be "VIEW_APP" or "MODIFY_APP", the value is the list of users with the permissions |
+*---------------+--------------+-------------------------------+
+
+  Elements of the <local-resources> object
+
+  The object is a collection of key-value pairs. They key is an identifier for the resources to be localized and the value is the details of the resource. The elements of the value are described below:
+
+*---------------+--------------+-------------------------------+
+|| Item         || Data Type   || Description                  |
+*---------------+--------------+-------------------------------+
+| resource      | string       | Location of the resource to be localized |
+*---------------+--------------+-------------------------------+
+| type          | string       | Type of the resource; options are "ARCHIVE", "FILE", and "PATTERN" |
+*---------------+--------------+-------------------------------+
+| visibility    | string       | Visibility the resource to be localized; options are "PUBLIC", "PRIVATE", and "APPLICATION" |
+*---------------+--------------+-------------------------------+
+| size          | long         | Size of the resource to be localized |
+*---------------+--------------+-------------------------------+
+| timestamp     | long         | Timestamp of the resource to be localized |
+*---------------+--------------+-------------------------------+
+
+  Elements of the <credentials> object
+
+  The credentials object should be used to pass data required for the application to authenticate itself such as delegation-tokens and secrets.
+
+*---------------+--------------+-------------------------------+
+|| Item         || Data Type   || Description                  |
+*---------------+--------------+-------------------------------+
+| tokens        | object       | Tokens that you wish to pass to your application, specified as key-value pairs. The key is an identifier for the token and the value is the token(which should be obtained using the respective web-services) |
+*---------------+--------------+-------------------------------+
+| secrets       | object       | Secrets that you wish to use in your application, specified as key-value pairs. They key is an identifier and the value is the base-64 encoding of the secret |
+*---------------+--------------+-------------------------------+
+
+
+  Elements of the POST request body <resource> object
+
+*---------------+--------------+-------------------------------+
+|| Item         || Data Type   || Description                  |
+*---------------+--------------+-------------------------------+
+| memory        | int          | Memory required for each container |
+*---------------+--------------+-------------------------------+
+| vCores        | int          | Virtual cores required for each container |
+*---------------+--------------+-------------------------------+
+
+  <<JSON response>>
 
   HTTP Request:
 
@@ -2370,314 +2317,6 @@
   Response Header:
 
 +---+
-HTTP/1.1 200 OK
-Content-Type: application/json
-Transfer-Encoding: chunked
-Server: Jetty(6.1.26)
-+---+
-
-  Response Body:
-
-+---+
-<<<<<<< HEAD
-{
-  "nodes":
-  {
-    "node":
-    [
-      {
-        "rack":"\/default-rack",
-        "state":"NEW",
-        "id":"h2:1235",
-        "nodeHostName":"h2",
-        "nodeHTTPAddress":"h2:2",
-        "healthStatus":"Healthy",
-        "lastHealthUpdate":1324056895432,
-        "healthReport":"Healthy",
-        "numContainers":0,
-        "usedMemoryMB":0,
-        "availMemoryMB":8192,
-        "usedVirtualCores":0,
-        "availableVirtualCores":8
-=======
-  No response body
-        "usedMemoryMB":0
-        "availMemoryMB":8192
->>>>>>> 4d4e87f8
-      },
-      {
-        "rack":"\/default-rack",
-        "state":"NEW",
-        "id":"h1:1234",
-        "nodeHostName":"h1",
-        "nodeHTTPAddress":"h1:2",
-        "healthStatus":"Healthy",
-        "lastHealthUpdate":1324056895092,
-        "healthReport":"Healthy",
-        "numContainers":0,
-        "usedMemoryMB":0,
-        "availMemoryMB":8192,
-        "usedVirtualCores":0,
-        "availableVirtualCores":8
-      }
-    ]
-  }
-}
-+---+
-
-  <<XML response>>
-
-  HTTP Request:
-
-+---+
-  POST http://<rm http address:port>/ws/v1/cluster/apps
-  Accept: application/xml
-------
-
-  Response Header:
-
-+---+
-HTTP/1.1 202 Accepted
-Content-Type: application/json
-Transfer-Encoding: chunked
-Location: http://<rm http address:port>/ws/v1/cluster/apps/application_1399397633663_0003
-Server: Jetty(6.1.26)
-+---+
-
-  Response Body:
-
-+---+
-{
-  "state":"ACCEPTED"
-}
-+---+
-
------
-  PUT http://<rm http address:port>/ws/v1/cluster/apps/application_1399397633663_0003/state
-----
-
-  Request Body:
-
-+---+
-{
-  "state":"KILLED"
-}
-+---+
-
-  Response Header:
-
-+---+
-HTTP/1.1 200 OK
-Content-Type: application/json
-Transfer-Encoding: chunked
-Server: Jetty(6.1.26)
-+---+
-
-  Response Body:
-
-+---+
-{
-  "state":"KILLED"
-}
-+---+
-
-  <<XML responses>>
-
-  HTTP Request
-
------
-  GET http://<rm http address:port>/ws/v1/cluster/apps/application_1399397633663_0003/state
------
-
-  Response Header:
-
-+---+
-HTTP/1.1 200 OK
-Content-Type: application/xml
-Content-Length: 99
-Server: Jetty(6.1.26)
-  Server: Jetty(6.1.26)
-+---+
-
-  Response Body:
-
-+---+
-<<<<<<< HEAD
-<?xml version="1.0" encoding="UTF-8" standalone="yes"?>
-<nodes>
-  <node>
-    <rack>/default-rack</rack>
-    <state>RUNNING</state>
-    <id>h2:1234</id>
-    <nodeHostName>h2</nodeHostName>
-    <nodeHTTPAddress>h2:2</nodeHTTPAddress>
-    <healthStatus>Healthy</healthStatus>
-    <lastHealthUpdate>1324333268447</lastHealthUpdate>
-    <healthReport>Healthy</healthReport>
-    <numContainers>0</numContainers>
-    <usedMemoryMB>0</usedMemoryMB>
-    <availMemoryMB>5120</availMemoryMB>
-    <usedVirtualCores>0</usedVirtualCores>
-    <availableVirtualCores>8</availableVirtualCores>
-=======
-  No response body
->>>>>>> 4d4e87f8
-  </node>
-  <node>
-    <rack>/default-rack</rack>
-    <state>RUNNING</state>
-    <id>h1:1234</id>
-    <nodeHostName>h1</nodeHostName>
-    <nodeHTTPAddress>h1:2</nodeHTTPAddress>
-    <healthStatus>Healthy</healthStatus>
-    <lastHealthUpdate>1324333268447</lastHealthUpdate>
-    <healthReport>Healthy</healthReport>
-    <numContainers>0</numContainers>
-    <usedMemoryMB>0</usedMemoryMB>
-    <availMemoryMB>5120</availMemoryMB>
-    <usedVirtualCores>0</usedVirtualCores>
-    <availableVirtualCores>8</availableVirtualCores>
-  </node>
-</nodes>
-+---+
-
-  Response Body:
-
-  With the application state API, you can query the state of a submitted app as well kill a running app by modifying the state of a running app using a PUT request with the state set to "KILLED". To perform the PUT operation, authentication has to be setup for the RM web services. In addition, you must be authorized to kill the app. Currently you can only change the state to "KILLED"; an attempt to change the state to any other results in a 400 error response. Examples of the unauthorized and bad request errors are below. When you carry out a successful PUT, the iniital response may be a 202. You can confirm that the app is killed by repeating the PUT request until you get a 200, querying the state using the GET method or querying for app information and checking the state. In the examples below, we repeat the PUT request and get a 200 response.
-
-  Please note that in order to kill an app, you must have an authentication filter setup for the HTTP interface. The functionality requires that a username is set in the HttpServletRequest. If no filter is setup, the response will be an "UNAUTHORIZED" response.
-
-  This feature is currently in the alpha stage and may change in the future.
-
-** URI
-
------
-  * http://<rm http address:port>/ws/v1/cluster/apps/{appid}/state
------
-
-** HTTP Operations Supported
-
-------
-  * POST
-------
-
-** POST Response Examples
-
-------
-  * None
-------
-
-** Elements of <appstate> object
-
-  When you make a request for the state of an app, the information returned has the following fields
-
-*---------------+--------------+-------------------------------+
-|| Item         || Data Type   || Description                  |
-*---------------+--------------+-------------------------------+
-| rack | string | The rack location of this node |
-*---------------+--------------+-------------------------------+
-| state | string | State of the node - valid values are: NEW, RUNNING, UNHEALTHY, DECOMMISSIONED, LOST, REBOOTED |
-*---------------+--------------+-------------------------------+
-| id | string  | The node id |
-*---------------+--------------+-------------------------------+
-| nodeHostName | string  | The host name of the node|
-*---------------+--------------+-------------------------------+
-| nodeHTTPAddress | string  | The nodes HTTP address|
-*---------------+--------------+-------------------------------+
-| healthStatus | string  | The health status of the node - Healthy or Unhealthy |
-*---------------+--------------+-------------------------------+
-| healthReport | string  | A detailed health report |
-*---------------+--------------+-------------------------------+
-| lastHealthUpdate | long | The last time the node reported its health (in ms since epoch)|
-*---------------+--------------+-------------------------------+
-| usedMemoryMB | long | The total amount of memory currently used on the node (in MB)|
-*---------------+--------------+-------------------------------+
-| availMemoryMB | long | The total amount of memory currently available on the node (in MB)|
-*---------------+--------------+-------------------------------+
-| usedVirtualCores | long | The total number of vCores currently used on the node |
-*---------------+--------------+-------------------------------+
-| availableVirtualCores | long | The total number of vCores available on the node |
-*---------------+--------------+-------------------------------+
-| numContainers | int | The total number of containers currently running on the node|
-*---------------+--------------+-------------------------------+
-| state | string  | The application state - can be one of "NEW", "NEW_SAVING", "SUBMITTED", "ACCEPTED", "RUNNING", "FINISHED", "FAILED", "KILLED" |
-*---------------+--------------+--------------------------------+
-
-
-  Elements of the <am-container-spec> object
-
-  The am-container-spec object should be used to provide the container launch context for the application master.
-
-*---------------+--------------+-------------------------------+
-|| Item         || Data Type   || Description                  |
-*---------------+--------------+-------------------------------+
-| local-resources | object     | Object describing the resources that need to be localized, described below |
-*---------------+--------------+-------------------------------+
-| environment   | object       | Environment variables for your containers, specified as key value pairs |
-*---------------+--------------+-------------------------------+
-| commands      | object       | The commands for launching your container, in the order in which they should be executed |
-*---------------+--------------+-------------------------------+
-| service-data  | object       | Application specific service data; key is the name of the auxiliary servce, value is base-64 encoding of the data you wish to pass |
-*---------------+--------------+-------------------------------+
-| credentials   | object       | The credentials required for your application to run, described below |
-*---------------+--------------+-------------------------------+
-| application-acls | objec     | ACLs for your application; the key can be "VIEW_APP" or "MODIFY_APP", the value is the list of users with the permissions |
-*---------------+--------------+-------------------------------+
-
-  Elements of the <local-resources> object
-
-  The object is a collection of key-value pairs. They key is an identifier for the resources to be localized and the value is the details of the resource. The elements of the value are described below:
-
-*---------------+--------------+-------------------------------+
-|| Item         || Data Type   || Description                  |
-*---------------+--------------+-------------------------------+
-| resource      | string       | Location of the resource to be localized |
-*---------------+--------------+-------------------------------+
-| type          | string       | Type of the resource; options are "ARCHIVE", "FILE", and "PATTERN" |
-*---------------+--------------+-------------------------------+
-| visibility    | string       | Visibility the resource to be localized; options are "PUBLIC", "PRIVATE", and "APPLICATION" |
-*---------------+--------------+-------------------------------+
-| size          | long         | Size of the resource to be localized |
-*---------------+--------------+-------------------------------+
-| timestamp     | long         | Timestamp of the resource to be localized |
-*---------------+--------------+-------------------------------+
-
-  Elements of the <credentials> object
-
-  The credentials object should be used to pass data required for the application to authenticate itself such as delegation-tokens and secrets.
-
-*---------------+--------------+-------------------------------+
-|| Item         || Data Type   || Description                  |
-*---------------+--------------+-------------------------------+
-| tokens        | object       | Tokens that you wish to pass to your application, specified as key-value pairs. The key is an identifier for the token and the value is the token(which should be obtained using the respective web-services) |
-*---------------+--------------+-------------------------------+
-| secrets       | object       | Secrets that you wish to use in your application, specified as key-value pairs. They key is an identifier and the value is the base-64 encoding of the secret |
-*---------------+--------------+-------------------------------+
-
-
-  Elements of the POST request body <resource> object
-
-*---------------+--------------+-------------------------------+
-|| Item         || Data Type   || Description                  |
-*---------------+--------------+-------------------------------+
-| memory        | int          | Memory required for each container |
-*---------------+--------------+-------------------------------+
-| vCores        | int          | Virtual cores required for each container |
-*---------------+--------------+-------------------------------+
-
-  <<JSON responses>>
-
------
-  PUT http://<rm http address:port>/ws/v1/cluster/apps/application_1399397633663_0003/state
-----
-
------
-  GET http://<rm http address:port>/ws/v1/cluster/apps/application_1399397633663_0003/state
------
-
-  Response Header:
-
-+---+
   HTTP/1.1 202
   Transfer-Encoding: chunked
   Location: http://<rm http address:port>/ws/v1/cluster/apps/application_1404203615263_0001
@@ -2685,43 +2324,18 @@
   Server: Jetty(6.1.26)
 +---+
 
-* Cluster Application State API
-  Response Body:
-
-+---+
-{
-  "node":
-  {
-    "rack":"\/default-rack",
-    "state":"NEW",
-    "id":"h2:1235",
-    "nodeHostName":"h2",
-    "nodeHTTPAddress":"h2:2",
-    "healthStatus":"Healthy",
-    "lastHealthUpdate":1324056895432,
-    "healthReport":"Healthy",
-    "numContainers":0,
-    "usedMemoryMB":0,
-    "availMemoryMB":5120,
-    "usedVirtualCores":0,
-    "availableVirtualCores":8
-<<<<<<< HEAD
-=======
-  }
-}
-+---+
-    "availMemoryMB":5120
->>>>>>> 4d4e87f8
-  }
-}
+  Response Body:
+
++---+
+  No response body
 +---+
 
   <<XML response>>
 
-  HTTP Request
-
-------
-  GET http://<rm http address:port>/ws/v1/cluster/node/h2:1235
+  HTTP Request:
+
++---+
+  POST http://<rm http address:port>/ws/v1/cluster/apps
   Accept: application/xml
   Content-Type: application/xml
   <?xml version="1.0" encoding="UTF-8" standalone="yes"?>
@@ -2800,27 +2414,294 @@
   Transfer-Encoding: chunked
   Location: http://<rm http address:port>/ws/v1/cluster/apps/application_1404204891930_0002
   Content-Type: application/xml
-  Content-Length: 552
   Server: Jetty(6.1.26)
 +---+
 
   Response Body:
 
 +---+
+  No response body
++---+
+
+* Cluster Application State API
+
+  With the application state API, you can query the state of a submitted app as well kill a running app by modifying the state of a running app using a PUT request with the state set to "KILLED". To perform the PUT operation, authentication has to be setup for the RM web services. In addition, you must be authorized to kill the app. Currently you can only change the state to "KILLED"; an attempt to change the state to any other results in a 400 error response. Examples of the unauthorized and bad request errors are below. When you carry out a successful PUT, the iniital response may be a 202. You can confirm that the app is killed by repeating the PUT request until you get a 200, querying the state using the GET method or querying for app information and checking the state. In the examples below, we repeat the PUT request and get a 200 response.
+
+  Please note that in order to kill an app, you must have an authentication filter setup for the HTTP interface. The functionality requires that a username is set in the HttpServletRequest. If no filter is setup, the response will be an "UNAUTHORIZED" response.
+
+  This feature is currently in the alpha stage and may change in the future.
+
+** URI
+
+-----
+  * http://<rm http address:port>/ws/v1/cluster/apps/{appid}/state
+-----
+
+** HTTP Operations Supported
+
+------
+  * GET
+  * PUT
+------
+
+** Query Parameters Supported
+
+------
+  None
+------
+
+** Elements of <appstate> object
+
+  When you make a request for the state of an app, the information returned has the following fields
+
+*---------------+--------------+-------------------------------+
+|| Item         || Data Type   || Description                  |
+*---------------+--------------+-------------------------------+
+| state | string  | The application state - can be one of "NEW", "NEW_SAVING", "SUBMITTED", "ACCEPTED", "RUNNING", "FINISHED", "FAILED", "KILLED" |
+*---------------+--------------+--------------------------------+
+
+
+** Response Examples
+
+  <<JSON responses>>
+
+  HTTP Request
+
+-----
+  GET http://<rm http address:port>/ws/v1/cluster/apps/application_1399397633663_0003/state
+-----
+
+  Response Header:
+
++---+
+HTTP/1.1 200 OK
+Content-Type: application/json
+Transfer-Encoding: chunked
+Server: Jetty(6.1.26)
++---+
+
+  Response Body:
+
++---+
+{
+  "state":"ACCEPTED"
+}
++---+
+
+  HTTP Request
+
+-----
+  PUT http://<rm http address:port>/ws/v1/cluster/apps/application_1399397633663_0003/state
+----
+
+  Request Body:
+
++---+
+{
+  "state":"KILLED"
+}
++---+
+
+  Response Header:
+
++---+
+HTTP/1.1 202 Accepted
+Content-Type: application/json
+Transfer-Encoding: chunked
+Location: http://<rm http address:port>/ws/v1/cluster/apps/application_1399397633663_0003
+Server: Jetty(6.1.26)
++---+
+
+  Response Body:
+
++---+
+{
+  "state":"ACCEPTED"
+}
++---+
+
+-----
+  PUT http://<rm http address:port>/ws/v1/cluster/apps/application_1399397633663_0003/state
+----
+
+  Request Body:
+
++---+
+{
+  "state":"KILLED"
+}
++---+
+
+  Response Header:
+
++---+
+HTTP/1.1 200 OK
+Content-Type: application/json
+Transfer-Encoding: chunked
+Server: Jetty(6.1.26)
++---+
+
+  Response Body:
+
++---+
+{
+  "state":"KILLED"
+}
++---+
+
+  <<XML responses>>
+
+  HTTP Request
+
+-----
+  GET http://<rm http address:port>/ws/v1/cluster/apps/application_1399397633663_0003/state
+-----
+
+  Response Header:
+
++---+
+HTTP/1.1 200 OK
+Content-Type: application/xml
+Content-Length: 99
+Server: Jetty(6.1.26)
++---+
+
+  Response Body:
+
++---+
 <?xml version="1.0" encoding="UTF-8" standalone="yes"?>
-<node>
-  <rack>/default-rack</rack>
-  <state>NEW</state>
-  <id>h2:1235</id>
-  <nodeHostName>h2</nodeHostName>
-  <nodeHTTPAddress>h2:2</nodeHTTPAddress>
-  <healthStatus>Healthy</healthStatus>
-  <lastHealthUpdate>1324333268447</lastHealthUpdate>
-  <healthReport>Healthy</healthReport>
-  <numContainers>0</numContainers>
-  <usedMemoryMB>0</usedMemoryMB>
-  <availMemoryMB>5120</availMemoryMB>
-  <usedVirtualCores>0</usedVirtualCores>
-  <availableVirtualCores>5120</availableVirtualCores>
-</node>
-+---+
+<appstate>
+  <state>ACCEPTED</state>
+</appstate>
++---+
+
+  HTTP Request
+
+-----
+  PUT http://<rm http address:port>/ws/v1/cluster/apps/application_1399397633663_0003/state
+----
+
+  Request Body:
+
++---+
+<?xml version="1.0" encoding="UTF-8" standalone="yes"?>
+<appstate>
+  <state>KILLED</state>
+</appstate>
++---+
+
+  Response Header:
+
++---+
+HTTP/1.1 202 Accepted
+Content-Type: application/json
+Content-Length: 794
+Location: http://<rm http address:port>/ws/v1/cluster/apps/application_1399397633663_0003
+Server: Jetty(6.1.26)
++---+
+
+  Response Body:
+
++---+
+<?xml version="1.0" encoding="UTF-8" standalone="yes"?>
+<appstate>
+  <state>ACCEPTED</state>
+</appstate>
++---+
+
+  HTTP Request
+
+-----
+  PUT http://<rm http address:port>/ws/v1/cluster/apps/application_1399397633663_0003/state
+----
+
+  Request Body:
+
++---+
+<?xml version="1.0" encoding="UTF-8" standalone="yes"?>
+<appstate>
+  <state>KILLED</state>
+</appstate>
++---+
+
+  Response Header:
+
++---+
+HTTP/1.1 200 OK
+Content-Type: application/xml
+Content-Length: 917
+Server: Jetty(6.1.26)
++---+
+
+  Response Body:
+
++---+
+<?xml version="1.0" encoding="UTF-8" standalone="yes"?>
+<appstate>
+  <state>KILLED</state>
+</appstate>
++---+
+
+  <<Unauthorized Error Response>>
+
+  HTTP Request
+
+-----
+  PUT http://<rm http address:port>/ws/v1/cluster/apps/application_1399397633663_0003/state
+----
+
+  Request Body:
+
++---+
+<?xml version="1.0" encoding="UTF-8" standalone="yes"?>
+<appstate>
+  <state>KILLED</state>
+</appstate>
++---+
+
+  Response Header:
+
++---+
+HTTP/1.1 403 Unauthorized
+Content-Type: application/json
+Transfer-Encoding: chunked
+Server: Jetty(6.1.26)
++---+
+
+
+  <<Bad Request Error Response>>
+
+  HTTP Request
+
+-----
+  PUT http://<rm http address:port>/ws/v1/cluster/apps/application_1399397633663_0003/state
+----
+
+  Request Body:
+
++---+
+<?xml version="1.0" encoding="UTF-8" standalone="yes"?>
+<appstate>
+  <state>RUNNING</state>
+</appstate>
++---+
+
+  Response Header:
+
++---+
+HTTP/1.1 400
+Content-Length: 295
+Content-Type: application/xml
+Server: Jetty(6.1.26)
++---+
+
+  Response Body:
+
++---+
+<?xml version="1.0" encoding="UTF-8" standalone="yes"?>
+<RemoteException>
+  <exception>BadRequestException</exception>
+  <message>java.lang.Exception: Only 'KILLED' is allowed as a target state.</message>
+  <javaClassName>org.apache.hadoop.yarn.webapp.BadRequestException</javaClassName>
+</RemoteException>
++---+