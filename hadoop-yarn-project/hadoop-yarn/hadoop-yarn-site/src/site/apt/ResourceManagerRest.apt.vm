--- conflicted
+++ resolved
@@ -1,57 +1,3 @@
-    "application-id":"application_1404203615263_0001",
-    "application-name":"test",
-        "entry":
-        [
-            "key":"AppMaster.jar",
-            "value":
-            {
-              "resource":"hdfs://hdfs-namenode:9000/user/testuser/DistributedShell/demo-app/AppMaster.jar",
-              "type":"FILE",
-              "visibility":"APPLICATION",
-              "size": "43004",
-              "timestamp": "1405452071209"
-            }
-      {
-        "command":"{{JAVA_HOME}}/bin/java -Xmx10m org.apache.hadoop.yarn.applications.distributedshell.ApplicationMaster --container_memory 10 --container_vcores 1 --num_containers 1 --priority 0 1><LOG_DIR>/AppMaster.stdout 2><LOG_DIR>/AppMaster.stderr"
-      },
-      "environment":
-            "key": "DISTRIBUTEDSHELLSCRIPTTIMESTAMP",
-            "value": "1405459400754"
-          },
-          {
-            "key": "CLASSPATH",
-            "value": "{{CLASSPATH}}<CPS>./*<CPS>{{HADOOP_CONF_DIR}}<CPS>{{HADOOP_COMMON_HOME}}/share/hadoop/common/*<CPS>{{HADOOP_COMMON_HOME}}/share/hadoop/common/lib/*<CPS>{{HADOOP_HDFS_HOME}}/share/hadoop/hdfs/*<CPS>{{HADOOP_HDFS_HOME}}/share/hadoop/hdfs/lib/*<CPS>{{HADOOP_YARN_HOME}}/share/hadoop/yarn/*<CPS>{{HADOOP_YARN_HOME}}/share/hadoop/yarn/lib/*<CPS>./log4j.properties"
-            "key": "DISTRIBUTEDSHELLSCRIPTLEN",
-            "value": "6"
-          },
-          {
-            "key": "DISTRIBUTEDSHELLSCRIPTLOCATION",
-            "value": "hdfs://hdfs-namenode:9000/user/testuser/demo-app/shellCommands"
-    "application-type":"YARN",
-    "keep-containers-across-application-attempts":"false"
-  }
-
-
-          <value>
-            <resource>hdfs://hdfs-namenode:9000/user/testuser/DistributedShell/demo-app/AppMaster.jar</resource>
-            <size>43004</size>
-            <timestamp>1405452071209</timestamp>
-          <key>DISTRIBUTEDSHELLSCRIPTTIMESTAMP</key>
-          <value>1405459400754</value>
-        </entry>
-        <entry>
-          <key>CLASSPATH</key>
-          <value>{{CLASSPATH}}&lt;CPS&gt;./*&lt;CPS&gt;{{HADOOP_CONF_DIR}}&lt;CPS&gt;{{HADOOP_COMMON_HOME}}/share/hadoop/common/*&lt;CPS&gt;{{HADOOP_COMMON_HOME}}/share/hadoop/common/lib/*&lt;CPS&gt;{{HADOOP_HDFS_HOME}}/share/hadoop/hdfs/*&lt;CPS&gt;{{HADOOP_HDFS_HOME}}/share/hadoop/hdfs/lib/*&lt;CPS&gt;{{HADOOP_YARN_HOME}}/share/hadoop/yarn/*&lt;CPS&gt;{{HADOOP_YARN_HOME}}/share/hadoop/yarn/lib/*&lt;CPS&gt;./log4j.properties</value>
-        </entry>
-        <entry>
-          <key>DISTRIBUTEDSHELLSCRIPTLEN</key>
-          <value>6</value>
-        </entry>
-        <entry>
-          <key>DISTRIBUTEDSHELLSCRIPTLOCATION</key>
-          <value>hdfs://hdfs-namenode:9000/user/testuser/demo-app/shellCommands</value>
-      <commands>
-        <command>{{JAVA_HOME}}/bin/java -Xmx10m org.apache.hadoop.yarn.applications.distributedshell.ApplicationMaster --container_memory 10 --container_vcores 1 --num_containers 1 --priority 0 1&gt;&lt;LOG_DIR&gt;/AppMaster.stdout 2&gt;&lt;LOG_DIR&gt;/AppMaster.stderr</command>
 ~~ Licensed under the Apache License, Version 2.0 (the "License");
 ~~ you may not use this file except in compliance with the License.
 ~~ You may obtain a copy of the License at
@@ -2282,68 +2228,48 @@
   {
     "application-id":"application_1404203615263_0001",
     "application-name":"test",
-    "queue":"testqueue",
-    "priority":"3",
     "am-container-spec":
     {
       "local-resources":
       {
         "entry":
-        {
-          "key":"example",
-          "value":
+        [
           {
-            "resource":"http://www.test.com/file.txt",
-            "type":"FILE",
-            "visibility":"APPLICATION",
-            "size":"100",
-            "timestamp":"1404203616003"
+            "key":"AppMaster.jar",
+            "value":
+            {
+              "resource":"hdfs://hdfs-namenode:9000/user/testuser/DistributedShell/demo-app/AppMaster.jar",
+              "type":"FILE",
+              "visibility":"APPLICATION",
+              "size": "43004",
+              "timestamp": "1405452071209"
+            }
           }
-        }
+        ]
+      },
+      "commands":
+      {
+        "command":"{{JAVA_HOME}}/bin/java -Xmx10m org.apache.hadoop.yarn.applications.distributedshell.ApplicationMaster --container_memory 10 --container_vcores 1 --num_containers 1 --priority 0 1><LOG_DIR>/AppMaster.stdout 2><LOG_DIR>/AppMaster.stderr"
       },
       "environment":
       {
         "entry":
-        {
-          "key":"APP_VAR",
-          "value":"ENV_SETTING"
-        }
-      },
-      "commands":
-      {
-        "command":"/bin/sleep 5"
-      },
-      "service-data":
-      {
-        "entry":
-        {
-          "key":"test",
-          "value":"dmFsdWUxMg"
-        }
-      },
-      "credentials":
-      {
-        "tokens":null,
-        "secrets":
-        {
-          "entry":
-          {
-            "key":"secret1",
-            "value":"c2VjcmV0MQ"
-          }
-        }
-      },
-      "application-acls":
-      {
-        "entry":
         [
           {
-            "key":"VIEW_APP",
-            "value":"testuser3, testuser4"
+            "key": "DISTRIBUTEDSHELLSCRIPTTIMESTAMP",
+            "value": "1405459400754"
           },
           {
-            "key":"MODIFY_APP",
-            "value":"testuser1, testuser2"
+            "key": "CLASSPATH",
+            "value": "{{CLASSPATH}}<CPS>./*<CPS>{{HADOOP_CONF_DIR}}<CPS>{{HADOOP_COMMON_HOME}}/share/hadoop/common/*<CPS>{{HADOOP_COMMON_HOME}}/share/hadoop/common/lib/*<CPS>{{HADOOP_HDFS_HOME}}/share/hadoop/hdfs/*<CPS>{{HADOOP_HDFS_HOME}}/share/hadoop/hdfs/lib/*<CPS>{{HADOOP_YARN_HOME}}/share/hadoop/yarn/*<CPS>{{HADOOP_YARN_HOME}}/share/hadoop/yarn/lib/*<CPS>./log4j.properties"
+          },
+          {
+            "key": "DISTRIBUTEDSHELLSCRIPTLEN",
+            "value": "6"
+          },
+          {
+            "key": "DISTRIBUTEDSHELLSCRIPTLOCATION",
+            "value": "hdfs://hdfs-namenode:9000/user/testuser/demo-app/shellCommands"
           }
         ]
       }
@@ -2356,16 +2282,9 @@
       "vCores":"1"
     },
     "application-type":"YARN",
-    "keep-containers-across-application-attempts":"false",
-    "application-tags":
-    {
-      "tag":
-      [
-        "tag 2",
-        "tag1"
-      ]
-    }
+    "keep-containers-across-application-attempts":"false"
   }
+
 +---+
 
   Response Header:
@@ -2403,22 +2322,34 @@
         <entry>
           <key>example</key>
           <value>
-            <resource>http://www.test.com/file.txt</resource>
+            <resource>hdfs://hdfs-namenode:9000/user/testuser/DistributedShell/demo-app/AppMaster.jar</resource>
             <type>FILE</type>
             <visibility>APPLICATION</visibility>
-            <size>100</size>
-            <timestamp>1404204892877</timestamp>
+            <size>43004</size>
+            <timestamp>1405452071209</timestamp>
           </value>
         </entry>
       </local-resources>
       <environment>
         <entry>
-          <key>APP_VAR</key>
-          <value>ENV_SETTING</value>
+          <key>DISTRIBUTEDSHELLSCRIPTTIMESTAMP</key>
+          <value>1405459400754</value>
+        </entry>
+        <entry>
+          <key>CLASSPATH</key>
+          <value>{{CLASSPATH}}&lt;CPS&gt;./*&lt;CPS&gt;{{HADOOP_CONF_DIR}}&lt;CPS&gt;{{HADOOP_COMMON_HOME}}/share/hadoop/common/*&lt;CPS&gt;{{HADOOP_COMMON_HOME}}/share/hadoop/common/lib/*&lt;CPS&gt;{{HADOOP_HDFS_HOME}}/share/hadoop/hdfs/*&lt;CPS&gt;{{HADOOP_HDFS_HOME}}/share/hadoop/hdfs/lib/*&lt;CPS&gt;{{HADOOP_YARN_HOME}}/share/hadoop/yarn/*&lt;CPS&gt;{{HADOOP_YARN_HOME}}/share/hadoop/yarn/lib/*&lt;CPS&gt;./log4j.properties</value>
+        </entry>
+        <entry>
+          <key>DISTRIBUTEDSHELLSCRIPTLEN</key>
+          <value>6</value>
+        </entry>
+        <entry>
+          <key>DISTRIBUTEDSHELLSCRIPTLOCATION</key>
+          <value>hdfs://hdfs-namenode:9000/user/testuser/demo-app/shellCommands</value>
         </entry>
       </environment>
       <commands>
-        <command>/bin/sleep 5</command>
+        <command>{{JAVA_HOME}}/bin/java -Xmx10m org.apache.hadoop.yarn.applications.distributedshell.ApplicationMaster --container_memory 10 --container_vcores 1 --num_containers 1 --priority 0 1&gt;&lt;LOG_DIR&gt;/AppMaster.stdout 2&gt;&lt;LOG_DIR&gt;/AppMaster.stderr</command>
       </commands>
       <service-data>
         <entry>
@@ -2716,47 +2647,10 @@
   Response Header:
 
 +---+
-<<<<<<< HEAD
 HTTP/1.1 403 Unauthorized
 Content-Type: application/json
 Transfer-Encoding: chunked
 Server: Jetty(6.1.26)
-=======
-{
-  "nodes":
-  {
-    "node":
-    [
-      {
-        "rack":"\/default-rack",
-        "state":"NEW",
-        "id":"h2:1235",
-        "nodeHostName":"h2",
-        "nodeHTTPAddress":"h2:2",
-        "healthStatus":"Healthy",
-        "lastHealthUpdate":1324056895432,
-        "healthReport":"Healthy",
-        "numContainers":0,
-        "usedMemoryMB":0
-        "availMemoryMB":8192
-        ]
-      {
-        "rack":"\/default-rack",
-        "state":"NEW",
-        "id":"h1:1234",
-        "nodeHostName":"h1",
-        "nodeHTTPAddress":"h1:2",
-        "healthStatus":"Healthy",
-        "lastHealthUpdate":1324056895092,
-        "healthReport":"Healthy",
-        "numContainers":0,
-        "usedMemoryMB":0,
-        "availMemoryMB":8192
-      }
-    ]
-  }
-}
->>>>>>> b22b7dc0
 +---+
 
 
@@ -2798,7 +2692,7 @@
 +---+
 
 
-+ Cluster {Delegation Tokens API}
+* Cluster {Delegation Tokens API}
 
   The Delegation Tokens API can be used to create, renew and cancel YARN ResourceManager delegation tokens. All delegation token requests must be carried out on a Kerberos authenticated connection(using SPNEGO). Carrying out operations on a non-kerberos connection will result in a FORBIDDEN response. In case of renewing a token, only the renewer specified when creating the token can renew the token. Other users(including the owner) are forbidden from renewing tokens. It should be noted that when cancelling or renewing a token, the token to be cancelled or renewed is specified by setting a header.
 
@@ -2806,23 +2700,25 @@
 
 ** URI
 
- Use the following URI to create and cancel delegation tokens.
+  Use the following URI to create and cancel delegation tokens.
 
 ------
   * http://<rm http address:port>/ws/v1/cluster/delegation-token
 ------
 
   Use the following URI to renew delegation tokens.
+
 ------
   * http://<rm http address:port>/ws/v1/cluster/delegation-token/expiration
 ------
 
 ** HTTP Operations Supported
 
------
+------
   * POST
   * DELETE
 ------
+
 ** Query Parameters Supported
 
 ------
@@ -2832,6 +2728,7 @@
 ** Elements of the <delegation-token> object
 
   The response from the delegation tokens API contains one of the fields listed below.
+
 *---------------+--------------+-------------------------------+
 || Item         || Data Type   || Description                   |
 *---------------+--------------+-------------------------------+
@@ -2840,7 +2737,7 @@
 | renewer       | string       | The user who is allowed to renew the delegation token |
 *---------------+--------------+-------------------------------+
 | owner         | string       | The owner of the delegation token |
----------------+--------------+-------------------------------+
+*---------------+--------------+-------------------------------+
 | kind          | string       | The kind of delegation token  |
 *---------------+--------------+-------------------------------+
 | expiration-time | long       | The expiration time of the token |
@@ -2848,13 +2745,13 @@
 | max-validity  | long         | The maximum validity of the token |
 *---------------+--------------+-------------------------------+
 
-* Response Examples
+** Response Examples
 
 *** Creating a token
 
   <<JSON response>>
 
- HTTP Request:
+  HTTP Request:
 
 ------
   POST http://<rm http address:port>/ws/v1/cluster/delegation-token
@@ -2862,7 +2759,7 @@
   Content-Type: application/json
   {
     "renewer" : "test-renewer"
- }
+  }
 ------
 
   Response Header
@@ -2876,7 +2773,7 @@
   Content-Type: application/json
 +---+
 
- Response body
+  Response body
 
 +---+
   {
@@ -2886,7 +2783,7 @@
     "kind":"RM_DELEGATION_TOKEN",
     "expiration-time":"1405153616489",
     "max-validity":"1405672016489"
- }
+  }
 +---+
 
   <<XML response>>
@@ -2895,12 +2792,12 @@
 
 ------
   POST http://<rm http address:port>/ws/v1/cluster/delegation-token
- Accept: application/xml
+  Accept: application/xml
   Content-Type: application/xml
   <delegation-token>
     <renewer>test-renewer</renewer>
   </delegation-token>
------
+------
 
   Response Header
 
@@ -2908,13 +2805,14 @@
   HTTP/1.1 200 OK
   WWW-Authenticate: Negotiate ...
   Date: Sat, 28 Jun 2014 18:08:11 GMT
- Content-Length: 423
+  Content-Length: 423
   Server: Jetty(6.1.26)
   Set-Cookie: ...
   Content-Type: application/xml
 +---+
 
   Response Body
+
 +---+
   <?xml version="1.0" encoding="UTF-8" standalone="yes"?>
   <delegation-token>
@@ -2935,7 +2833,7 @@
 
 ------
   POST http://<rm http address:port>/ws/v1/cluster/delegation-token/expiration
- Accept: application/json
+  Accept: application/json
   Hadoop-YARN-RM-Delegation-Token: MgASY2xpZW50QEVYQU1QTEUuQ09NDHRlc3QtcmVuZXdlcgCKAUbjqcHHigFHB7ZFxwQCFKWD3znCkDSy6SQIjRCLDydxbxvgE1JNX0RFTEVHQVRJT05fVE9LRU4A
   Content-Type: application/json
 ------
@@ -2948,7 +2846,7 @@
   Date: Sat, 28 Jun 2014 18:08:11 GMT
   Server: Jetty(6.1.26)
   Set-Cookie: ...
- Content-Type: application/json
+  Content-Type: application/json
 +---+
 
   Response body
@@ -2992,6 +2890,7 @@
 +---+
 
 *** Cancelling a token
+
   HTTP Request
 
 -----
@@ -3004,13 +2903,14 @@
 
 +---+
   HTTP/1.1 200 OK
- WWW-Authenticate: Negotiate ...
+  WWW-Authenticate: Negotiate ...
   Date: Sun, 29 Jun 2014 07:25:18 GMT
   Transfer-Encoding: chunked
   Server: Jetty(6.1.26)
   Set-Cookie: ...
   Content-Type: application/xml
 +---+
+
   No response body.
 
 ** Authentication using delegation tokens
