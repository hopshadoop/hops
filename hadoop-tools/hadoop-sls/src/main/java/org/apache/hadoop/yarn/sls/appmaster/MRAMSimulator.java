/**
 * Licensed to the Apache Software Foundation (ASF) under one
 * or more contributor license agreements.  See the NOTICE file
 * distributed with this work for additional information
 * regarding copyright ownership.  The ASF licenses this file
 * to you under the Apache License, Version 2.0 (the
 * "License"); you may not use this file except in compliance
 * with the License.  You may obtain a copy of the License at
 *
 *     http://www.apache.org/licenses/LICENSE-2.0
 *
 * Unless required by applicable law or agreed to in writing, software
 * distributed under the License is distributed on an "AS IS" BASIS,
 * WITHOUT WARRANTIES OR CONDITIONS OF ANY KIND, either express or implied.
 * See the License for the specific language governing permissions and
 * limitations under the License.
 */

package org.apache.hadoop.yarn.sls.appmaster;

import org.apache.hadoop.security.UserGroupInformation;
import org.apache.hadoop.security.token.Token;
import org.apache.hadoop.yarn.api.protocolrecords.AllocateRequest;
import org.apache.hadoop.yarn.api.protocolrecords.AllocateResponse;
import org.apache.hadoop.yarn.api.records.*;
import org.apache.hadoop.yarn.exceptions.YarnException;
import org.apache.hadoop.yarn.security.AMRMTokenIdentifier;
import org.apache.hadoop.yarn.server.resourcemanager.ResourceManager;
import org.apache.hadoop.yarn.server.utils.BuilderUtils;
import org.apache.hadoop.yarn.sls.SLSRunner;
import org.apache.hadoop.yarn.sls.scheduler.ContainerSimulator;
import org.apache.log4j.Logger;
import org.apache.hadoop.classification.InterfaceAudience.Private;
import org.apache.hadoop.classification.InterfaceStability.Unstable;

import java.io.IOException;
import java.security.PrivilegedExceptionAction;
import java.text.MessageFormat;
import java.util.*;

<<<<<<< HEAD
@Private
@Unstable
=======
import java.io.IOException;
import java.security.PrivilegedExceptionAction;
import java.text.MessageFormat;
import java.util.*;

>>>>>>> 275c86bb
public class MRAMSimulator extends AMSimulator {
  /*
  Vocabulary Used: 
  pending -> requests which are NOT yet sent to RM
  scheduled -> requests which are sent to RM but not yet assigned
  assigned -> requests which are assigned to a container
  completed -> request corresponding to which container has completed
  
  Maps are scheduled as soon as their requests are received. Reduces are
  scheduled when all maps have finished (not support slow-start currently).
  */
  
  private static final int PRIORITY_REDUCE = 10;
  private static final int PRIORITY_MAP = 20;
  
  // pending maps
  private LinkedList<ContainerSimulator> pendingMaps =
          new LinkedList<ContainerSimulator>();
  
  // pending failed maps
  private LinkedList<ContainerSimulator> pendingFailedMaps =
          new LinkedList<ContainerSimulator>();
  
  // scheduled maps
  private LinkedList<ContainerSimulator> scheduledMaps =
          new LinkedList<ContainerSimulator>();
  
  // assigned maps
  private Map<ContainerId, ContainerSimulator> assignedMaps =
          new HashMap<ContainerId, ContainerSimulator>();
  
  // reduces which are not yet scheduled
  private LinkedList<ContainerSimulator> pendingReduces =
          new LinkedList<ContainerSimulator>();
  
  // pending failed reduces
  private LinkedList<ContainerSimulator> pendingFailedReduces =
          new LinkedList<ContainerSimulator>();
 
  // scheduled reduces
  private LinkedList<ContainerSimulator> scheduledReduces =
          new LinkedList<ContainerSimulator>();
  
  // assigned reduces
  private Map<ContainerId, ContainerSimulator> assignedReduces =
          new HashMap<ContainerId, ContainerSimulator>();
  
  // all maps & reduces
  private LinkedList<ContainerSimulator> allMaps =
          new LinkedList<ContainerSimulator>();
  private LinkedList<ContainerSimulator> allReduces =
          new LinkedList<ContainerSimulator>();

  // counters
  private int mapFinished = 0;
  private int mapTotal = 0;
  private int reduceFinished = 0;
  private int reduceTotal = 0;
  // waiting for AM container 
  private boolean isAMContainerRunning = false;
  private Container amContainer;
  // finished
  private boolean isFinished = false;
  // resource for AM container
  private final static int MR_AM_CONTAINER_RESOURCE_MEMORY_MB = 1024;
  private final static int MR_AM_CONTAINER_RESOURCE_VCORES = 1;

  public final Logger LOG = Logger.getLogger(MRAMSimulator.class);

  public void init(int id, int heartbeatInterval,
      List<ContainerSimulator> containerList, ResourceManager rm, SLSRunner se,
      long traceStartTime, long traceFinishTime, String user, String queue, 
      boolean isTracked, String oldAppId) {
    super.init(id, heartbeatInterval, containerList, rm, se, 
              traceStartTime, traceFinishTime, user, queue,
              isTracked, oldAppId);
    amtype = "mapreduce";
    
    // get map/reduce tasks
    for (ContainerSimulator cs : containerList) {
      if (cs.getType().equals("map")) {
        cs.setPriority(PRIORITY_MAP);
        pendingMaps.add(cs);
      } else if (cs.getType().equals("reduce")) {
        cs.setPriority(PRIORITY_REDUCE);
        pendingReduces.add(cs);
      }
    }
    allMaps.addAll(pendingMaps);
    allReduces.addAll(pendingReduces);
    mapTotal = pendingMaps.size();
    reduceTotal = pendingReduces.size();
    totalContainers = mapTotal + reduceTotal;
  }

  @Override
  public void firstStep() throws Exception {
    super.firstStep();
    
    requestAMContainer();
  }

  /**
   * send out request for AM container
   */
  protected void requestAMContainer()
          throws YarnException, IOException, InterruptedException {
    List<ResourceRequest> ask = new ArrayList<ResourceRequest>();
    ResourceRequest amRequest = createResourceRequest(
            BuilderUtils.newResource(MR_AM_CONTAINER_RESOURCE_MEMORY_MB,
                    MR_AM_CONTAINER_RESOURCE_VCORES),
            ResourceRequest.ANY, 1, 1);
    ask.add(amRequest);
    LOG.debug(MessageFormat.format("Application {0} sends out allocate " +
            "request for its AM", appId));
    final AllocateRequest request = this.createAllocateRequest(ask);

    UserGroupInformation ugi =
            UserGroupInformation.createRemoteUser(appAttemptId.toString());
    Token<AMRMTokenIdentifier> token = rm.getRMContext().getRMApps()
            .get(appAttemptId.getApplicationId())
            .getRMAppAttempt(appAttemptId).getAMRMToken();
    ugi.addTokenIdentifier(token.decodeIdentifier());
    AllocateResponse response = ugi.doAs(
            new PrivilegedExceptionAction<AllocateResponse>() {
      @Override
      public AllocateResponse run() throws Exception {
        return rm.getApplicationMasterService().allocate(request);
      }
    });

    // waiting until the AM container is allocated
    while (true) {
      if (response != null && ! response.getAllocatedContainers().isEmpty()) {
        // get AM container
        Container container = response.getAllocatedContainers().get(0);
        se.getNmMap().get(container.getNodeId())
                .addNewContainer(container, -1L);
        // start AM container
        amContainer = container;
        LOG.debug(MessageFormat.format("Application {0} starts its " +
                "AM container ({1}).", appId, amContainer.getId()));
        isAMContainerRunning = true;
        break;
      }
      // this sleep time is different from HeartBeat
      Thread.sleep(1000);
      // send out empty request
      sendContainerRequest();
      response = responseQueue.take();
    }
  }

  @Override
  @SuppressWarnings("unchecked")
  protected void processResponseQueue()
          throws InterruptedException, YarnException, IOException {
    while (! responseQueue.isEmpty()) {
      AllocateResponse response = responseQueue.take();

      // check completed containers
      if (! response.getCompletedContainersStatuses().isEmpty()) {
        for (ContainerStatus cs : response.getCompletedContainersStatuses()) {
          ContainerId containerId = cs.getContainerId();
          if (cs.getExitStatus() == ContainerExitStatus.SUCCESS) {
            if (assignedMaps.containsKey(containerId)) {
              LOG.debug(MessageFormat.format("Application {0} has one" +
                      "mapper finished ({1}).", appId, containerId));
              assignedMaps.remove(containerId);
              mapFinished ++;
              finishedContainers ++;
            } else if (assignedReduces.containsKey(containerId)) {
              LOG.debug(MessageFormat.format("Application {0} has one" +
                      "reducer finished ({1}).", appId, containerId));
              assignedReduces.remove(containerId);
              reduceFinished ++;
              finishedContainers ++;
            } else {
              // am container released event
              isFinished = true;
              LOG.info(MessageFormat.format("Application {0} goes to " +
                      "finish.", appId));
            }
          } else {
            // container to be killed
            if (assignedMaps.containsKey(containerId)) {
              LOG.debug(MessageFormat.format("Application {0} has one " +
                      "mapper killed ({1}).", appId, containerId));
              pendingFailedMaps.add(assignedMaps.remove(containerId));
            } else if (assignedReduces.containsKey(containerId)) {
              LOG.debug(MessageFormat.format("Application {0} has one " +
                      "reducer killed ({1}).", appId, containerId));
              pendingFailedReduces.add(assignedReduces.remove(containerId));
            } else {
              LOG.info(MessageFormat.format("Application {0}'s AM is " +
                      "going to be killed. Restarting...", appId));
              restart();
            }
          }
        }
      }
      
      // check finished
      if (isAMContainerRunning &&
              (mapFinished == mapTotal) &&
              (reduceFinished == reduceTotal)) {
        // to release the AM container
        se.getNmMap().get(amContainer.getNodeId())
                .cleanupContainer(amContainer.getId());
        isAMContainerRunning = false;
        LOG.debug(MessageFormat.format("Application {0} sends out event " +
                "to clean up its AM container.", appId));
        isFinished = true;
      }

      // check allocated containers
      for (Container container : response.getAllocatedContainers()) {
        if (! scheduledMaps.isEmpty()) {
          ContainerSimulator cs = scheduledMaps.remove();
          LOG.debug(MessageFormat.format("Application {0} starts a " +
                  "launch a mapper ({1}).", appId, container.getId()));
          assignedMaps.put(container.getId(), cs);
          se.getNmMap().get(container.getNodeId())
                  .addNewContainer(container, cs.getLifeTime());
        } else if (! this.scheduledReduces.isEmpty()) {
          ContainerSimulator cs = scheduledReduces.remove();
          LOG.debug(MessageFormat.format("Application {0} starts a " +
                  "launch a reducer ({1}).", appId, container.getId()));
          assignedReduces.put(container.getId(), cs);
          se.getNmMap().get(container.getNodeId())
                  .addNewContainer(container, cs.getLifeTime());
        }
      }
    }
  }
  
  /**
   * restart running because of the am container killed
   */
  private void restart()
          throws YarnException, IOException, InterruptedException {
    // clear 
    finishedContainers = 0;
    isFinished = false;
    mapFinished = 0;
    reduceFinished = 0;
    pendingFailedMaps.clear();
    pendingMaps.clear();
    pendingReduces.clear();
    pendingFailedReduces.clear();
    pendingMaps.addAll(allMaps);
    pendingReduces.addAll(pendingReduces);
    isAMContainerRunning = false;
    amContainer = null;
    // resent am container request
    requestAMContainer();
  }

  @Override
  protected void sendContainerRequest()
          throws YarnException, IOException, InterruptedException {
    if (isFinished) {
      return;
    }

    // send out request
    List<ResourceRequest> ask = null;
    if (isAMContainerRunning) {
      if (mapFinished != mapTotal) {
        // map phase
        if (! pendingMaps.isEmpty()) {
          ask = packageRequests(pendingMaps, PRIORITY_MAP);
          LOG.debug(MessageFormat.format("Application {0} sends out " +
                  "request for {1} mappers.", appId, pendingMaps.size()));
          scheduledMaps.addAll(pendingMaps);
          pendingMaps.clear();
        } else if (! pendingFailedMaps.isEmpty() && scheduledMaps.isEmpty()) {
          ask = packageRequests(pendingFailedMaps, PRIORITY_MAP);
          LOG.debug(MessageFormat.format("Application {0} sends out " +
                  "requests for {1} failed mappers.", appId,
                  pendingFailedMaps.size()));
          scheduledMaps.addAll(pendingFailedMaps);
          pendingFailedMaps.clear();
        }
      } else if (reduceFinished != reduceTotal) {
        // reduce phase
        if (! pendingReduces.isEmpty()) {
          ask = packageRequests(pendingReduces, PRIORITY_REDUCE);
          LOG.debug(MessageFormat.format("Application {0} sends out " +
                  "requests for {1} reducers.", appId, pendingReduces.size()));
          scheduledReduces.addAll(pendingReduces);
          pendingReduces.clear();
        } else if (! pendingFailedReduces.isEmpty()
                && scheduledReduces.isEmpty()) {
          ask = packageRequests(pendingFailedReduces, PRIORITY_REDUCE);
          LOG.debug(MessageFormat.format("Application {0} sends out " +
                  "request for {1} failed reducers.", appId,
                  pendingFailedReduces.size()));
          scheduledReduces.addAll(pendingFailedReduces);
          pendingFailedReduces.clear();
        }
      }
    }
    if (ask == null) {
      ask = new ArrayList<ResourceRequest>();
    }
    
    final AllocateRequest request = createAllocateRequest(ask);
    if (totalContainers == 0) {
      request.setProgress(1.0f);
    } else {
      request.setProgress((float) finishedContainers / totalContainers);
    }

    UserGroupInformation ugi =
            UserGroupInformation.createRemoteUser(appAttemptId.toString());
    Token<AMRMTokenIdentifier> token = rm.getRMContext().getRMApps()
            .get(appAttemptId.getApplicationId())
            .getRMAppAttempt(appAttemptId).getAMRMToken();
    ugi.addTokenIdentifier(token.decodeIdentifier());
    AllocateResponse response = ugi.doAs(
            new PrivilegedExceptionAction<AllocateResponse>() {
      @Override
      public AllocateResponse run() throws Exception {
        return rm.getApplicationMasterService().allocate(request);
      }
    });
    if (response != null) {
      responseQueue.put(response);
    }
  }

  @Override
  protected void checkStop() {
    if (isFinished) {
      super.setEndTime(System.currentTimeMillis());
    }
  }

  @Override
  public void lastStep() throws Exception {
    super.lastStep();

    // clear data structures
    allMaps.clear();
    allReduces.clear();
    assignedMaps.clear();
    assignedReduces.clear();
    pendingFailedMaps.clear();
    pendingFailedReduces.clear();
    pendingMaps.clear();
    pendingReduces.clear();
    scheduledMaps.clear();
    scheduledReduces.clear();
    responseQueue.clear();
  }
}<|MERGE_RESOLUTION|>--- conflicted
+++ resolved
@@ -38,16 +38,8 @@
 import java.text.MessageFormat;
 import java.util.*;
 
-<<<<<<< HEAD
 @Private
 @Unstable
-=======
-import java.io.IOException;
-import java.security.PrivilegedExceptionAction;
-import java.text.MessageFormat;
-import java.util.*;
-
->>>>>>> 275c86bb
 public class MRAMSimulator extends AMSimulator {
   /*
   Vocabulary Used: 
